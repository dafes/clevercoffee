--- conflicted
+++ resolved
@@ -155,13 +155,10 @@
   #error("WRONG Brewswitch PIN for ESP8266, Only PIN 15 and PIN 16");  
 #endif
 
-<<<<<<< HEAD
-#define DEBUGMETHOD 1 // 0 = none, 1 = serial, 2 = RemoteDebug
-=======
+
 // defined compiler errors
 #if (PRESSURESENSOR == 1) && (PINPRESSURESENSOR == 0) && (PINBREWSWITCH == 0)
 #error Change PINBREWSWITCH or PRESSURESENSOR!
 #endif
->>>>>>> dd579c4a
 
 #endif // _userConfig_H