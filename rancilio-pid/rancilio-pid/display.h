#if (DISPLAY == 1 || DISPLAY == 2)  

    
    /********************************************************
     initialize u8g2 display
    *****************************************************/
    void u8g2_prepare(void) 
    {
        //u8g2.setFont(u8g2_font_6x12_tf);
        u8g2.setFont(u8g2_font_profont11_tf);
        //u8g2.setFont(u8g2_font_IPAandRUSLCD_tf);
        u8g2.setFontRefHeightExtendedText();
        u8g2.setDrawColor(1);
        u8g2.setFontPosTop();
        u8g2.setFontDirection(0);
        u8g2.setDisplayRotation(DISPLAYROTATE);
    }

    /********************************************************
     DISPLAY - print message
    *****************************************************/
    void displayMessage(String text1, String text2, String text3, String text4, String text5, String text6) 
    {
        u8g2.clearBuffer();
        u8g2.setCursor(0, 0);
        u8g2.print(text1);
        u8g2.setCursor(0, 10);
        u8g2.print(text2);
        u8g2.setCursor(0, 20);
        u8g2.print(text3);
        u8g2.setCursor(0, 30);
        u8g2.print(text4);
        u8g2.setCursor(0, 40);
        u8g2.print(text5);
        u8g2.setCursor(0, 50);
        u8g2.print(text6);
        u8g2.sendBuffer();
    }

    /********************************************************
     DISPLAY - print logo and message at boot
    *****************************************************/
    void displayLogo(String displaymessagetext, String displaymessagetext2) 
    {
        u8g2.clearBuffer();
        u8g2.drawStr(0, 47, displaymessagetext.c_str());
        u8g2.drawStr(0, 55, displaymessagetext2.c_str());
        //Rancilio startup logo
        switch (machine) {
          case RancilioSilvia: //Rancilio
          u8g2.drawXBMP(41, 2, startLogoRancilio_width, startLogoRancilio_height, startLogoRancilio_bits);
          break;

          case RancilioSilviaE: //Rancilio
          u8g2.drawXBMP(41, 2, startLogoRancilio_width, startLogoRancilio_height, startLogoRancilio_bits);
          break;
          
          case Gaggia: //Gaggia
          u8g2.drawXBMP(0, 2, startLogoGaggia_width, startLogoGaggia_height, startLogoGaggia_bits);
          break;

          case QuickMill: //Quickmill
          u8g2.drawXBMP(22, 0, startLogoQuickMill_width, startLogoQuickMill_height, startLogoQuickMill_bits);
          break;         
        }
        u8g2.sendBuffer();
    }
    /********************************************************
     DISPLAY - Calibrationmode
    *****************************************************/   
    void displayDistance(int display_distance)
    {
        u8g2.clearBuffer();
        u8g2.setCursor(13, 12);
        u8g2.setFont(u8g2_font_fub20_tf);
        u8g2.printf("%d",display_distance);
        u8g2.print("mm");
      u8g2.sendBuffer();
    }


   /********************************************************
     DISPLAY - Shottimer
    *****************************************************/ 



       void displayShottimer(void) 
     {
        
        if ((machinestate == 30 )  && SHOTTIMER == 1)  // Shotimer muss 1 = True sein und Bezug vorliegen
        {
            // Dann Zeit anzeigen
            u8g2.clearBuffer();
            
           // u8g2.drawXBMP(0, 0, logo_width, logo_height, logo_bits_u8g2);   //draw temp icon
            u8g2.drawXBMP(0, 0, brewlogo_width, brewlogo_height, brewlogo_bits_u8g2);
            u8g2.setFont(u8g2_font_profont22_tf);
            u8g2.setCursor(64, 25);
            u8g2.print(bezugsZeit / 1000, 1);
            u8g2.setFont(u8g2_font_profont11_tf);
            u8g2.sendBuffer();
            
        }
<<<<<<< HEAD
        if 
        (
        ((machinestate == 31)  &&  SHOTTIMER == 1) 
        ) // wenn die totalbrewtime automatisch erreicht wird, 
          //soll nichts gemacht werden, da sonst falsche Zeit angezeigt wird, da Schalter später betätigt wird als totalbrewtime
        {
          displaystatus = 1 ;// Indiktator für Bezug im Display
          u8g2.clearBuffer();
          u8g2.drawXBMP(0, 0, brewlogo_width, brewlogo_height, brewlogo_bits_u8g2);
          u8g2.setFont(u8g2_font_profont22_tf);
          u8g2.setCursor(64, 25);
          u8g2.print(lastbezugszeit/1000, 1);
          u8g2.setFont(u8g2_font_profont11_tf);
          u8g2.sendBuffer();
        }
        #if ONLYPIDSCALE == 1
=======
          if 
          (
          ((machinestate == 31)  &&  SHOTTIMER == 1) 
          ) // wenn die totalbrewtime automatisch erreicht wird, 
            //soll nichts gemacht werden, da sonst falsche Zeit angezeigt wird, da Schalter später betätigt wird als totalbrewtime
          {
            
            u8g2.clearBuffer();
            u8g2.drawXBMP(0, 0, brewlogo_width, brewlogo_height, brewlogo_bits_u8g2);
            u8g2.setFont(u8g2_font_profont22_tf);
            u8g2.setCursor(64, 25);
            u8g2.print(lastbezugszeit/1000, 1);
            u8g2.setFont(u8g2_font_profont11_tf);
            u8g2.sendBuffer();
          }
          #if (ONLYPIDSCALE == 1)
>>>>>>> 10138f64
          if ((machinestate == 30 )  && SHOTTIMER == 2)  // Shotimer muss 2 sein und Bezug vorliegen
          {
              // Dann Zeit anzeigen
              u8g2.clearBuffer();
              
            // u8g2.drawXBMP(0, 0, logo_width, logo_height, logo_bits_u8g2);   //draw temp icon
              u8g2.drawXBMP(0, 0, brewlogo_width, brewlogo_height, brewlogo_bits_u8g2);
              u8g2.setFont(u8g2_font_profont22_tf);
              u8g2.setCursor(64, 15);
              u8g2.print(bezugsZeit / 1000, 1);
              u8g2.print("s");
              u8g2.setCursor(64, 38);
              u8g2.print(weightBrew, 0);
              u8g2.print("g");
              u8g2.setFont(u8g2_font_profont11_tf);
              u8g2.sendBuffer();
              
          }
          if 
          (
          ((machinestate == 31)  &&  SHOTTIMER == 2) 
          ) // wenn die totalbrewtime automatisch erreicht wird, soll nichts gemacht werden,
          // da sonst falsche Zeit angezeigt wird, da Schalter später betätigt wird als totalbrewtime
          {
            
            u8g2.clearBuffer();
            u8g2.drawXBMP(0, 0, brewlogo_width, brewlogo_height, brewlogo_bits_u8g2);
            u8g2.setFont(u8g2_font_profont22_tf);
            u8g2.setCursor(64, 15);
            u8g2.print(lastbezugszeit/1000, 1);
            u8g2.print("g");
            u8g2.setCursor(64, 38);
            u8g2.print(weightBrew, 0);
            u8g2.print(" g");
            u8g2.setFont(u8g2_font_profont11_tf);
            u8g2.sendBuffer();
          }
        #endif  

    }
    /********************************************************
     DISPLAY - Heatinglogo
    *****************************************************/
    void Displaymachinestate() 
    {
      if (HEATINGLOGO  > 0 && machinestate == 10 ) 
      {
        // Für Statusinfos
        u8g2.clearBuffer();
        u8g2.drawFrame(8, 0, 110, 12);
        if (Offlinemodus == 0) 
        {
          getSignalStrength();
            if (WiFi.status() == WL_CONNECTED) 
            {
              u8g2.drawXBMP(40, 2, 8, 8, antenna_OK_u8g2);
              for (int b = 0; b <= bars; b++) 
              {
                u8g2.drawVLine(45 + (b * 2), 10 - (b * 2), b * 2);
              }
            } else 
            {
                u8g2.drawXBMP(40, 2, 8, 8, antenna_NOK_u8g2);
                u8g2.setCursor(88, 2);
                u8g2.print("RC: ");
                u8g2.print(wifiReconnects);
            }
            if (Blynk.connected()) 
            {
                u8g2.drawXBMP(60, 2, 11, 8, blynk_OK_u8g2);
            } 
            else 
            {
                u8g2.drawXBMP(60, 2, 8, 8, blynk_NOK_u8g2);
            }
            if (MQTT == 1) 
            {
              if (mqtt.connect(hostname, mqtt_username, mqtt_password)) 
              { 
                  u8g2.setCursor(77, 2);
                u8g2.print("MQTT");
              } else 
              {
                  u8g2.setCursor(77, 2);
                  u8g2.print("");
              }
            }
        } 
        else 
        {
            u8g2.setCursor(40, 2);
            u8g2.print(langstring_offlinemod);
        }
        if (HEATINGLOGO == 1) // rancilio logo
        {

            u8g2.drawXBMP(0, 14, Rancilio_Silvia_Logo_width, Rancilio_Silvia_Logo_height, Rancilio_Silvia_Logo);
            u8g2.drawXBMP(53,14, Heiz_Logo_width, Heiz_Logo_height, Heiz_Logo);
            u8g2.setFont(u8g2_font_profont22_tf);
          //  u8g2.setCursor(64, 25);
          //  u8g2.print((bezugszeit_last_Millis - startZeit) / 1000, 1);
          //  u8g2.setFont(u8g2_font_profont11_tf);
        }
        if (HEATINGLOGO == 2) // Gaggia Logo
        {
            u8g2.drawXBMP(0, 14, Gaggia_Classic_Logo_width, Gaggia_Classic_Logo_height, Gaggia_Classic_Logo);
            u8g2.drawXBMP(53,14, Heiz_Logo_width, Heiz_Logo_height, Heiz_Logo);
            u8g2.setFont(u8g2_font_profont22_tf);
          //  u8g2.setCursor(64, 25);
          //  u8g2.print((bezugszeit_last_Millis - startZeit) / 1000, 1);
          //  u8g2.setFont(u8g2_font_profont11_tf);
        }

          // Temperatur
        u8g2.setCursor(92, 30);
        u8g2.setFont(u8g2_font_profont17_tf);
        u8g2.print(Input,1);         
        u8g2.sendBuffer();
      }
      /********************************************************
       DISPLAY - PID Off Logo
      *****************************************************/
      if (OFFLINEGLOGO == 1 && machinestate == 90)
      {
        u8g2.clearBuffer();
        u8g2.drawXBMP(38,0, OFFLogo_width, OFFLogo_height, OFFLogo); 
        u8g2.setCursor(0, 55);
        u8g2.setFont(u8g2_font_profont10_tf);
        u8g2.print("PID is disabled manually");   
        u8g2.sendBuffer();
      }
      if (machinestate == 40)
      {
        u8g2.clearBuffer();
        u8g2.drawXBMP(0,0, steamlogo_width, steamlogo_height, steamlogo); 
        u8g2.setCursor(64, 25);
        u8g2.setFont(u8g2_font_profont22_tf);
        u8g2.print(Input, 0);
        u8g2.setCursor(64, 25);
        u8g2.sendBuffer();
      }
      /********************************************************
       Sensor error
      *****************************************************/
      if (machinestate == 100)
      {    
        displayMessage(langstring_error_tsensor[0], String(Input), langstring_error_tsensor[1], "", "", ""); //DISPLAY AUSGABE
      }
    }
#endif<|MERGE_RESOLUTION|>--- conflicted
+++ resolved
@@ -102,7 +102,7 @@
             u8g2.sendBuffer();
             
         }
-<<<<<<< HEAD
+
         if 
         (
         ((machinestate == 31)  &&  SHOTTIMER == 1) 
@@ -119,24 +119,7 @@
           u8g2.sendBuffer();
         }
         #if ONLYPIDSCALE == 1
-=======
-          if 
-          (
-          ((machinestate == 31)  &&  SHOTTIMER == 1) 
-          ) // wenn die totalbrewtime automatisch erreicht wird, 
-            //soll nichts gemacht werden, da sonst falsche Zeit angezeigt wird, da Schalter später betätigt wird als totalbrewtime
-          {
-            
-            u8g2.clearBuffer();
-            u8g2.drawXBMP(0, 0, brewlogo_width, brewlogo_height, brewlogo_bits_u8g2);
-            u8g2.setFont(u8g2_font_profont22_tf);
-            u8g2.setCursor(64, 25);
-            u8g2.print(lastbezugszeit/1000, 1);
-            u8g2.setFont(u8g2_font_profont11_tf);
-            u8g2.sendBuffer();
-          }
-          #if (ONLYPIDSCALE == 1)
->>>>>>> 10138f64
+
           if ((machinestate == 30 )  && SHOTTIMER == 2)  // Shotimer muss 2 sein und Bezug vorliegen
           {
               // Dann Zeit anzeigen
