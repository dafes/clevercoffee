/********************************************************
  Version 2.1 (14.02.2021) 
  Last Change: code cleanup
  Values must be configured by the user
******************************************************/

#ifndef _userConfig_H
#define _userConfig_H  

/********************************************************
   Preconfiguration
******************************************************/
// Display
#define DISPLAY 2                  // 0 = deactivated, 1 = SH1106 (e.g. 1.3 "128x64), 2 = SSD1306 (e.g. 0.96" 128x64)
#define OLED_I2C 0x3C		   // I2C address for OLED, 0x3C by default
#define DISPLAYTEMPLATE 3          // 1 = Standard Display Template, 2 = Minimal Template, 3 = only Temperatur, 20 = vertical Display see git Handbook for further information
#define MACHINELOGO 1              // 1 = Rancilio, 2 = Gaggia
#define DISPALYROTATE U8G2_R0      // rotate display clockwise: U8G2_R0 = no rotation; U8G2_R1 = 90°; U8G2_R2 = 180°; U8G2_R3 = 270°
#define SHOTTIMER 0                // 0 = deactivated, 1 = activated
#define HEATINGLOGO 0              // 0 = deactivated, 1 = Rancilio, 2 = Gaggia 
#define OFFLINEGLOGO 1             // 0 = deactivated, 1 = activated
#define BREWSWITCHDELAY 3000       // time in ms

// Offline mode
#define OFFLINEMODUS 0             // 0 = Blynk and Wifi are used, 1 = offline mode (only preconfigured values in code are used!)
#define FALLBACK 1                 // 1 = fallback to values stored in eeprom, 0 = deactivated
#define GRAFANA 1                  // 1 = grafana visualisation (access required), 0 = off (default)

// PID & Hardware
#define ONLYPID 1                  // 1 = Only PID, 0 = PID and preinfusion
#define BREWDETECTION 1            // 0 = off, 1 = Software (Onlypid 1), 2 = Hardware (Onlypid 0), 3 = Sensor/Hardware for Only PID 
#define COLDSTART_PID 1            // 1 = default coldstart values, 2 = custom values via blynk (expert mode activated) 
#define TRIGGERTYPE HIGH           // LOW = low trigger, HIGH = high trigger relay
// BREWDETECTION 3 configuration
#define VOLTAGESENSORTYPE HIGH 
#define PINMODEVOLTAGESENSOR INPUT // Mode INPUT_PULLUP, INPUT or INPUT_PULLDOWN_16 (Only Pin 16)

// TOF sensor for water level
<<<<<<< HEAD
#define TOF 1                      // 0 = no TOF sensor connected; 1 = water level by TOF sensor
=======
#define TOF 0                      // 0 = no TOF sensor connected; 1 = water level by TOF sensor
>>>>>>> 8de76d8a
#define TOF_I2C 0x29             // I2C address of TOF sensor; 0x29 by default
#define CALIBRATION_MODE 0     // 1 = enable to obtain water level calibration values; 0 = disable for normal PID operation; can also be done in Blynk
#define WATER_FULL 102          // value for full water tank (=100%) obtained in calibration procedure (in mm); can also be set in Blynk
#define WATER_EMPTY 205           // value for empty water tank (=0%) obtained in calibration procedure (in mm); can also be set in Blynk

// E-Trigger
#define ETRIGGER 0                 // 0 = no trigger (for Rancilio except Rancilio E), 1 = trigger for CPU of Rancilio E
#define ETRIGGERTIME 60            // seconds, time between trigger signal
#define TRIGGERRELAYTYPE HIGH      // LOW = low trigger, HIGH = high trigger relay for E-Trigger

/// Wifi 
#define HOSTNAME "Rancilio"
#define D_SSID "myssid"
#define PASS "mypass"
#define MAXWIFIRECONNECTS 5        // maximum number of reconnection attempts, use -1 to deactivate
#define WIFICINNECTIONDELAY 10000  // delay between reconnects in ms

// OTA
#define OTA true                   // true = OTA activated, false = OTA deactivated
#define OTAHOST "Rancilio"         // Name to be shown in ARUDINO IDE Port
#define OTAPASS "otapass"          // Password for OTA updtates

// MQTT
#define MQTT 0                     // 1 = MQTT enabled, 0 = MQTT disabled
#define MQTT_USERNAME "myuser"
#define MQTT_PASSWORD "mypass"
#define MQTT_TOPIC_PREFIX "custom/Küche."  // topic will be "<MQTT_TOPIC_PREFIX><HOSTNAME>/<READING>"
#define MQTT_SERVER_IP "XXX.XXX.XXX.XXX"  // IP-Address of locally installed mqtt server
#define MQTT_SERVER_PORT 1883    

// BLynk
#define AUTH "myauth"
#define BLYNKADDRESS "blynk.clevercoffee.de"  // blynk-server IP-Address
#define BLYNKPORT 8080             // blynk-server portver 

// PID - offline values
#define SETPOINT 95                // Temperatur setpoint
#define STEAMSETPOINT 120         // Temperatur setpoint
#define AGGKP 69                   // Kp normal
#define AGGTN 399                  // Tn
#define AGGTV 0                    // Tv

// PID coldstart
#define STARTKP 50                 // Start Kp during coldstart
#define STARTTN 150                // Start Tn during cold start

// PID - offline brewdetection values
#define AGGBKP 50                  // Kp
#define AGGBTN 0                   // Tn 
#define AGGBTV 20                  // Tv

// Backflush values
#define FILLTIME 3000              // time in ms the pump is running
#define FLUSHTIME 6000             // time in ms the 3-way valve is open -> backflush
#define MAXFLUSHCYCLES 5           // number of cycles the backflush should run, 0 = disabled

// Pin Layout
#define ONE_WIRE_BUS 2             // Temp sensor pin
#define pinRelayVentil 12          // Output pin for 3-way-valve
#define pinRelayPumpe 13           // Output pin for pump
#define pinRelayHeater 14          // Output pin for heater
#define PINVOLTAGESENSOR  15    //Input pin for volatage sensor
//#define OLED_RESET 16              // Output pin for dispaly reset pin
#define PINETRIGGER 16             // PIN for E-Trigger relay
#define STEAMONPIN 17             // STEAM active
#define OLED_SCL 5                 // Output pin for dispaly clock pin
#define OLED_SDA 4                 // Output pin for dispaly data pin
#define SCREEN_WIDTH 128           // OLED display width, in pixels
#define SCREEN_HEIGHT 64           // OLED display height, in pixels  

// Historic (no settings)
#define PONE 1                     // 1 = P_ON_E (default), 0 = P_ON_M (special PID mode, other PID-parameter are needed)
#define TEMPSENSOR 2               // 2 = TSIC306 1=DS18B20

#endif // _userConfig_H<|MERGE_RESOLUTION|>--- conflicted
+++ resolved
@@ -36,11 +36,7 @@
 #define PINMODEVOLTAGESENSOR INPUT // Mode INPUT_PULLUP, INPUT or INPUT_PULLDOWN_16 (Only Pin 16)
 
 // TOF sensor for water level
-<<<<<<< HEAD
-#define TOF 1                      // 0 = no TOF sensor connected; 1 = water level by TOF sensor
-=======
 #define TOF 0                      // 0 = no TOF sensor connected; 1 = water level by TOF sensor
->>>>>>> 8de76d8a
 #define TOF_I2C 0x29             // I2C address of TOF sensor; 0x29 by default
 #define CALIBRATION_MODE 0     // 1 = enable to obtain water level calibration values; 0 = disable for normal PID operation; can also be done in Blynk
 #define WATER_FULL 102          // value for full water tank (=100%) obtained in calibration procedure (in mm); can also be set in Blynk
