/**
 * @file main.cpp
 *
 * @brief Main sketch
 *
 * @version 4.0.0 Master
 */

// Firmware version
#define FW_VERSION    4
#define FW_SUBVERSION 0
#define FW_HOTFIX     0
#define FW_BRANCH     "MASTER"

// Libraries
#include <ArduinoOTA.h>
#include <map>
#include <LittleFS.h>

#if TEMPSENSOR == 1
    #include <DallasTemperature.h>  // Library for dallas temp sensor
#endif

#include <WiFiManager.h>
#include <U8g2lib.h>            // i2c display
#include <ZACwire.h>            // new TSIC bus library
#include "PID_v1.h"             // for PID calculation

// Includes
#include "icon.h"               // user icons for display
#include "languages.h"          // for language translation
#include "Storage.h"
#include "ISR.h"
#include "debugSerial.h"
#include "pinmapping.h"
#include "userConfig.h"         // needs to be configured by the user
#include "defaults.h"
#include <os.h>

hw_timer_t *timer = NULL;


#if OLED_DISPLAY == 3
#include <SPI.h>
#endif

#if (BREWMODE == 2 || ONLYPIDSCALE == 1)
    #include <HX711_ADC.h>
#endif

// Version of userConfig need to match, checked by preprocessor
#if (FW_VERSION != USR_FW_VERSION) || \
    (FW_SUBVERSION != USR_FW_SUBVERSION) || \
    (FW_HOTFIX != USR_FW_HOTFIX)
    #error Version of userConfig file and main.cpp need to match!
#endif

MACHINE machine = (enum MACHINE)MACHINEID;

#define HIGH_ACCURACY

#include "PeriodicTrigger.h"
PeriodicTrigger writeDebugTrigger(5000);  // returns true every 5000 ms
PeriodicTrigger logbrew(500);

enum MachineState {
    kInit = 0,
    kColdStart = 10,
    kBelowSetpoint = 19,
    kPidNormal = 20,
    kBrew = 30,
    kShotTimerAfterBrew = 31,
    kBrewDetectionTrailing = 35,
    kSteam = 40,
    kCoolDown = 45,
    kBackflush = 50,
    kEmergencyStop = 80,
    kPidOffline = 90,
    kStandby = 95,
    kSensorError = 100,
    kEepromError = 110,
};

MachineState machineState = kInit;
int machinestatecold = 0;
unsigned long machinestatecoldmillis = 0;
MachineState lastmachinestate = kInit;
int lastmachinestatepid = -1;

// Definitions below must be changed in the userConfig.h file
int connectmode = CONNECTMODE;

int offlineMode = 0;
const int OnlyPID = ONLYPID;
const int TempSensor = TEMPSENSOR;
const int brewDetectionMode = BREWDETECTION;
const int triggerType = TRIGGERTYPE;
const int VoltageSensorType = VOLTAGESENSORTYPE;
const boolean ota = OTA;
int BrewMode = BREWMODE;

// Display
uint8_t oled_i2c = OLED_I2C;

// WiFi
uint8_t wifiCredentialsSaved = 0;
WiFiManager wm;
const unsigned long wifiConnectionDelay = WIFICONNECTIONDELAY;
const unsigned int maxWifiReconnects = MAXWIFIRECONNECTS;
const char *hostname = HOSTNAME;
const char *pass = PASS;
unsigned long lastWifiConnectionAttempt = millis();
unsigned int wifiReconnects = 0;  // actual number of reconnects

// OTA
const char *OTAhost = OTAHOST;
const char *OTApass = OTAPASS;

// Backflush values
const unsigned long fillTime = FILLTIME;
const unsigned long flushTime = FLUSHTIME;
int maxflushCycles = MAXFLUSHCYCLES;

// Voltage Sensor
unsigned long previousMillisVoltagesensorreading = millis();
const unsigned long intervalVoltagesensor = 200;
int VoltageSensorON, VoltageSensorOFF;

// QuickMill thermoblock steam-mode (only for BREWDETECTION = 3)
const int maxBrewDurationForSteamModeQM_ON = 200;   // if brewtime is shorter steam-mode starts
const int minPVSOffTimedForSteamModeQM_OFF = 1500;  // if PVS-off-time is longer steam-mode ends
unsigned long timePVStoON = 0;      // time pinvoltagesensor switched to ON
unsigned long lastTimePVSwasON = 0; // last time pinvoltagesensor was ON
bool steamQM_active = false;        // steam-mode is active
bool brewSteamDetectedQM = false;   // brew/steam detected, not sure yet what it is
bool coolingFlushDetectedQM = false;

// Pressure sensor
#if (PRESSURESENSOR == 1)   // Pressure sensor connected
    int offset = OFFSET;
    int fullScale = FULLSCALE;
    int maxPressure = MAXPRESSURE;
    float inputPressure = 0;
    const unsigned long intervalPressure = 200;
    unsigned long previousMillisPressure;  // initialisation at the end of init()
#endif

// Method forward declarations
void setSteamMode(int steamMode);
void setPidStatus(int pidStatus);
void setBackflush(int backflush);
void setNormalPIDTunings();
void setBDPIDTunings();
void loopcalibrate();
void looppid();
void loopLED();
void printMachineState();
char const* machinestateEnumToString(MachineState machineState);
void initSteamQM();
boolean checkSteamOffQM();
char *number2string(double in);
char *number2string(float in);
char *number2string(int in);
char *number2string(unsigned int in);
float filterPressureValue(float input);
<<<<<<< HEAD
int writeSysParamsToMQTT(bool continueOnError);

=======
void writeSysParamsToMQTT(void);
void updateStandbyTimer(void);
void resetStandbyTimer(void);
>>>>>>> d050d1f4

// system parameters
uint8_t pidON = 0;                 // 1 = control loop in closed loop
double brewSetpoint = SETPOINT;
double brewTempOffset = TEMPOFFSET;
double setpoint = brewSetpoint;
double steamSetpoint = STEAMSETPOINT;
uint8_t usePonM = 0;               // 1 = use PonM for cold start PID, 0 = use normal PID for cold start
double steamKp = STEAMKP;
double startKp = STARTKP;
double startTn = STARTTN;
double aggKp = AGGKP;
double aggTn = AGGTN;
double aggTv = AGGTV;
double aggIMax = AGGIMAX;
double brewtime = BREW_TIME;                        // brewtime in s
double preinfusion = PRE_INFUSION_TIME;             // preinfusion time in s
double preinfusionpause = PRE_INFUSION_PAUSE_TIME;  // preinfusion pause time in s
double weightSetpoint = SCALE_WEIGHTSETPOINT;

// PID - values for offline brew detection
uint8_t useBDPID = 0;
double aggbKp = AGGBKP;
double aggbTn = AGGBTN;
double aggbTv = AGGBTV;

#if aggbTn == 0
    double aggbKi = 0;
#else
    double aggbKi = aggbKp / aggbTn;
#endif

double aggbKd = aggbTv * aggbKp;
double brewtimesoftware = BREW_SW_TIME;  // use userConfig time until disabling BD PID
double brewSensitivity = BD_SENSITIVITY;  // use userConfig brew detection sensitivity
double brewPIDDelay = BREW_PID_DELAY;      // use userConfig brew detection PID delay

uint8_t standbyModeOn = 0;
double standbyModeTime = STANDBY_MODE_TIME;

#include "standby.h"

// system parameter EEPROM storage wrappers (current value as pointer to variable, minimum, maximum, optional storage ID)
SysPara<uint8_t> sysParaPidOn(&pidON, 0, 1, STO_ITEM_PID_ON);
SysPara<uint8_t> sysParaUsePonM(&usePonM, 0, 1, STO_ITEM_PID_START_PONM);
SysPara<double> sysParaPidKpStart(&startKp, PID_KP_START_MIN, PID_KP_START_MAX, STO_ITEM_PID_KP_START);
SysPara<double> sysParaPidTnStart(&startTn, PID_TN_START_MIN, PID_TN_START_MAX, STO_ITEM_PID_TN_START);
SysPara<double> sysParaPidKpReg(&aggKp, PID_KP_REGULAR_MIN, PID_KP_REGULAR_MAX, STO_ITEM_PID_KP_REGULAR);
SysPara<double> sysParaPidTnReg(&aggTn, PID_TN_REGULAR_MIN, PID_TN_REGULAR_MAX, STO_ITEM_PID_TN_REGULAR);
SysPara<double> sysParaPidTvReg(&aggTv, PID_TV_REGULAR_MIN, PID_TV_REGULAR_MAX, STO_ITEM_PID_TV_REGULAR);
SysPara<double> sysParaPidIMaxReg(&aggIMax, PID_I_MAX_REGULAR_MIN, PID_I_MAX_REGULAR_MAX, STO_ITEM_PID_I_MAX_REGULAR);
SysPara<double> sysParaPidKpBd(&aggbKp, PID_KP_BD_MIN, PID_KP_BD_MAX, STO_ITEM_PID_KP_BD);
SysPara<double> sysParaPidTnBd(&aggbTn, PID_TN_BD_MIN, PID_KP_BD_MAX, STO_ITEM_PID_TN_BD);
SysPara<double> sysParaPidTvBd(&aggbTv, PID_TV_BD_MIN, PID_TV_BD_MAX, STO_ITEM_PID_TV_BD);
SysPara<double> sysParaBrewSetpoint(&brewSetpoint, BREW_SETPOINT_MIN, BREW_SETPOINT_MAX, STO_ITEM_BREW_SETPOINT);
SysPara<double> sysParaTempOffset(&brewTempOffset, BREW_TEMP_OFFSET_MIN, BREW_TEMP_OFFSET_MAX, STO_ITEM_BREW_TEMP_OFFSET);
SysPara<double> sysParaBrewPIDDelay(&brewPIDDelay, BREW_PID_DELAY_MIN, BREW_PID_DELAY_MAX, STO_ITEM_BREW_PID_DELAY);
SysPara<uint8_t> sysParaUseBDPID(&useBDPID, 0, 1, STO_ITEM_USE_BD_PID);
SysPara<double> sysParaBrewTime(&brewtime, BREW_TIME_MIN, BREW_TIME_MAX, STO_ITEM_BREW_TIME);
SysPara<double> sysParaBrewSwTime(&brewtimesoftware, BREW_SW_TIME_MIN, BREW_SW_TIME_MAX, STO_ITEM_BREW_SW_TIME);
SysPara<double> sysParaBrewThresh(&brewSensitivity, BD_THRESHOLD_MIN, BD_THRESHOLD_MAX, STO_ITEM_BD_THRESHOLD);
SysPara<uint8_t> sysParaWifiCredentialsSaved(&wifiCredentialsSaved, WIFI_CREDENTIALS_SAVED_MIN, WIFI_CREDENTIALS_SAVED_MAX, STO_ITEM_WIFI_CREDENTIALS_SAVED);
SysPara<double> sysParaPreInfTime(&preinfusion, PRE_INFUSION_TIME_MIN, PRE_INFUSION_TIME_MAX, STO_ITEM_PRE_INFUSION_TIME);
SysPara<double> sysParaPreInfPause(&preinfusionpause, PRE_INFUSION_PAUSE_MIN, PRE_INFUSION_PAUSE_MAX, STO_ITEM_PRE_INFUSION_PAUSE);
SysPara<double> sysParaPidKpSteam(&steamKp, PID_KP_STEAM_MIN, PID_KP_STEAM_MAX, STO_ITEM_PID_KP_STEAM);
SysPara<double> sysParaSteamSetpoint(&steamSetpoint, STEAM_SETPOINT_MIN, STEAM_SETPOINT_MAX, STO_ITEM_STEAM_SETPOINT);
SysPara<double> sysParaWeightSetpoint(&weightSetpoint, WEIGHTSETPOINT_MIN, WEIGHTSETPOINT_MAX, STO_ITEM_WEIGHTSETPOINT);
SysPara<uint8_t> sysParaStandbyModeOn(&standbyModeOn, 0, 1, STO_ITEM_STANDBY_MODE_ON);
SysPara<double> sysParaStandbyModeTime(&standbyModeTime, STANDBY_MODE_TIME_MIN, STANDBY_MODE_TIME_MAX, STO_ITEM_STANDBY_MODE_TIME);

// Other variables
int relayON, relayOFF;           // used for relay trigger type. Do not change!
boolean coldstart = true;        // true = Rancilio started for first time
boolean emergencyStop = false;   // Emergency stop if temperature is too high
double EmergencyStopTemp = 120;  // Temp EmergencyStopTemp
float inX = 0, inY = 0, inOld = 0, inSum = 0; // used for filterPressureValue()
int signalBars = 0;              // used for getSignalStrength()
boolean brewDetected = 0;
boolean setupDone = false;
int backflushON = 0;             // 1 = backflush mode active
int flushCycles = 0;             // number of active flush cycles
int backflushState = 10;         // counter for state machine

// Moving average for software brew detection
double tempRateAverage = 0;             // average value of temp values
double tempChangeRateAverageMin = 0;
unsigned long timeBrewDetection = 0;
int isBrewDetected = 0;                 // flag is set if brew was detected
bool movingAverageInitialized = false;  // flag set when average filter is initialized, also used for sensor check

// Brewing, 1 = Normal Preinfusion , 2 = Scale & Shottimer = 2
#include "brewscaleini.h"

// Sensor check
boolean sensorError = false;
int error = 0;
int maxErrorCounter = 10;        // depends on intervaltempmes* , define max seconds for invalid data

// PID controller
unsigned long previousMillistemp;    // initialisation at the end of init()
const unsigned long intervaltempmestsic = 400;
const unsigned long intervaltempmesds18b20 = 400;
int pidMode = 1;    // 1 = Automatic, 0 = Manual

double setpointTemp;
double previousInput = 0;

// Variables to hold PID values (Temp input, Heater output)
double temperature, pidOutput;
int steamON = 0;
int steamFirstON = 0;

#if startTn == 0
    double startKi = 0;
#else
    double startKi = startKp / startTn;
#endif

#if aggTn == 0
    double aggKi = 0;
#else
    double aggKi = aggKp / aggTn;
#endif

double aggKd = aggTv * aggKp;

// Timer - ISR for PID calculation and heat relay output
#include "ISR.h"

PID bPID(&temperature, &pidOutput, &setpoint, aggKp, aggKi, aggKd, 1, DIRECT);

// Dallas temp sensor
#if TEMPSENSOR == 1
    OneWire oneWire(PINTEMPSENSOR);         // Setup a OneWire instance to communicate with OneWire
                                            // devices (not just Maxim/Dallas temperature ICs)
    DallasTemperature sensors(&oneWire);
    DeviceAddress sensorDeviceAddress;      // arrays to hold device address
#endif

// TSIC 306 temp sensor
ZACwire Sensor2(PIN_TEMPSENSOR, 306);    // set pin to receive signal from the TSic 306


#include "InfluxDB.h"

// Embedded HTTP Server
#include "EmbeddedWebserver.h"


enum SectionNames {
    sPIDSection,
    sTempSection,
    sBDSection,
    sPowerSection,
    sOtherSection
};

std::map<String, editable_t> editableVars = {};


struct cmp_str
{
   bool operator()(char const *a, char const *b) const
   {
      return strcmp(a, b) < 0;
   }
};

// MQTT
#include "MQTT.h"

std::map<const char*, std::function<editable_t*()>, cmp_str> mqttVars = {};
std::map<const char*, std::function<double()>, cmp_str> mqttSensors = {};

unsigned long lastTempEvent = 0;
unsigned long tempEventInterval = 1000;

#if MQTT_HASSIO_SUPPORT == 1
static unsigned long lastHomeAssistantDiscoveryExecutionTime = 0;
const unsigned long HomeAssistantDiscoveryExecutionInterval = 300000;  // 5 minute
#endif

bool mqtt_was_connected = false;

/**
 * @brief Get Wifi signal strength and set signalBars for display
 */
void getSignalStrength() {
    if (offlineMode == 1) return;

    long rssi;

    if (WiFi.status() == WL_CONNECTED) {
        rssi = WiFi.RSSI();
    } else {
        rssi = -100;
    }

    if (rssi >= -50) {
        signalBars = 4;
    } else if (rssi < -50 && rssi >= -65) {
        signalBars = 3;
    } else if (rssi < -65 && rssi >= -75) {
        signalBars = 2;
    } else if (rssi < -75 && rssi >= -80) {
        signalBars = 1;
    } else {
        signalBars = 0;
    }
}

// Display define & template
#if OLED_DISPLAY == 1
    U8G2_SH1106_128X64_NONAME_F_HW_I2C u8g2(U8G2_R0, U8X8_PIN_NONE, PIN_I2CSCL, PIN_I2CSDA);  // e.g. 1.3"
#endif
#if OLED_DISPLAY == 2
    U8G2_SSD1306_128X64_NONAME_F_HW_I2C u8g2(U8G2_R0, U8X8_PIN_NONE, PIN_I2CSCL, PIN_I2CSDA);  // e.g. 0.96"
#endif
#if OLED_DISPLAY == 3
    #define OLED_CS             5
    #define OLED_DC             2
    U8G2_SH1106_128X64_NONAME_F_4W_HW_SPI u8g2(U8G2_R0, OLED_CS, OLED_DC, /* reset=*/U8X8_PIN_NONE); // e.g. 1.3"
#endif

// Update for Display
unsigned long previousMillisDisplay;  // initialisation at the end of init()
const unsigned long intervalDisplay = 500;

// Horizontal or vertical display
#if (OLED_DISPLAY != 0)
    #if (DISPLAYTEMPLATE < 20)  // horizontal templates
        #include "display.h"
    #endif

    #if (DISPLAYTEMPLATE >= 20)  // vertical templates
        #include "Displayrotateupright.h"
    #endif

    #if (DISPLAYTEMPLATE == 1)
        #include "Displaytemplatestandard.h"
    #endif

    #if (DISPLAYTEMPLATE == 2)
        #include "Displaytemplateminimal.h"
    #endif

    #if (DISPLAYTEMPLATE == 3)
        #include "Displaytemplatetemponly.h"
    #endif

    #if (DISPLAYTEMPLATE == 4)
        #include "Displaytemplatescale.h"
    #endif

    #if (DISPLAYTEMPLATE == 20)
        #include "Displaytemplateupright.h"
    #endif
#endif


#if (PRESSURESENSOR == 1)
    /**
     * Pressure sensor
     * Verify before installation: meassured analog input value (should be 3,300 V
     * for 3,3 V supply) and respective ADC value (3,30 V = 1023)
     */
    void checkPressure() {
        float inputPressureFilter = 0;
        unsigned long currentMillisPressure = millis();

        if (currentMillisPressure - previousMillisPressure >= intervalPressure) {
            previousMillisPressure = currentMillisPressure;

            inputPressure =
                ((analogRead(PIN_PRESSURESENSOR) - offset) * maxPressure * 0.0689476) /
                (fullScale - offset);   // pressure conversion and unit
                                        // conversion [psi] -> [bar]
            inputPressureFilter = filterPressureValue(inputPressure);

            debugPrintf("pressure raw / filtered: %f / %f\n", inputPressure, inputPressureFilter);
        }
    }
#endif

// Emergency stop if temp is too high
void testEmergencyStop() {
    if (temperature > EmergencyStopTemp && emergencyStop == false) {
        emergencyStop = true;
    } else if (temperature < (brewSetpoint+5) && emergencyStop == true) {
        emergencyStop = false;
    }
}

/**
 * @brief FIR moving average filter for software brew detection
 */
void calculateTemperatureMovingAverage() {
    const int numValues = 15;                      // moving average filter length
    static double tempValues[numValues];           // array of temp values
    static unsigned long timeValues[numValues];    // array of time values
    static double tempChangeRates[numValues];
    static int valueIndex = 1;                     // the index of the current value

    if (brewDetectionMode == 1 && !movingAverageInitialized) {
        for (int index = 0; index < numValues; index++) {
            tempValues[index] = temperature;
            timeValues[index] = 0;
            tempChangeRates[index] = 0;
        }

        movingAverageInitialized = true;
    }

    timeValues[valueIndex] = millis();
    tempValues[valueIndex] = temperature;

    double tempChangeRate = 0;                     // local change rate of temperature
    if (valueIndex == numValues - 1) {
        tempChangeRate = (tempValues[numValues - 1] - tempValues[0]) /
                        (timeValues[numValues - 1] - timeValues[0]) * 10000;
    } else {
        tempChangeRate = (tempValues[valueIndex] - tempValues[valueIndex + 1]) /
                        (timeValues[valueIndex] - timeValues[valueIndex + 1]) * 10000;
    }
    tempChangeRates[valueIndex] = tempChangeRate;

    double totalTempChangeRateSum = 0;
    for (int i = 0; i < numValues; i++) {
        totalTempChangeRateSum += tempChangeRates[i];
    }

    tempRateAverage = totalTempChangeRateSum / numValues * 100;

    if (tempRateAverage < tempChangeRateAverageMin) {
        tempChangeRateAverageMin = tempRateAverage;
    }

    if (valueIndex >= numValues - 1) {
        // ...wrap around to the beginning:
        valueIndex = 0;
    } else {
        valueIndex++;
    }
}

/**
 * @brief check sensor value.
 * @return If < 0 or difference between old and new >25, then increase error.
 *      If error is equal to maxErrorCounter, then set sensorError
 */
boolean checkSensor(float tempInput) {
    boolean sensorOK = false;
    boolean badCondition = (tempInput < 0 || tempInput > 150 || fabs(tempInput - previousInput) > (5+brewTempOffset));

    if (badCondition && !sensorError) {
        error++;
        sensorOK = false;

        debugPrintf(
            "*** WARNING: temperature sensor reading: consec_errors = %i, temp_current = %.1f, temp_prev = %.1f\n",
            error, tempInput, previousInput);
    } else if (badCondition == false && sensorOK == false) {
        error = 0;
        sensorOK = true;
    }

    if (error >= maxErrorCounter && !sensorError) {
        sensorError = true;
        debugPrintf(
            "*** ERROR: temperature sensor malfunction: temp_current = %.1f\n",
            tempInput);
    } else if (error == 0 && sensorError) {
        sensorError = false;
    }

    return sensorOK;
}

/**
 * @brief Refresh temperature.
 *      Each time checkSensor() is called to verify the value.
 *      If the value is not valid, new data is not stored.
 */
void refreshTemp() {
    unsigned long currentMillistemp = millis();
    previousInput = temperature;

    if (TempSensor == 1) {
        if (currentMillistemp - previousMillistemp >= intervaltempmesds18b20) {
            previousMillistemp = currentMillistemp;

        #if TEMPSENSOR == 1
            sensors.requestTemperatures();
            temperature = sensors.getTempCByIndex(0);
        #endif

            if (machineState != kSteam) {
                temperature -= brewTempOffset;
            }

            if (!checkSensor(temperature) && movingAverageInitialized) {
                temperature = previousInput;
                return; // if sensor data is not valid, abort function; Sensor must
                        // be read at least one time at system startup
            }

            if (brewDetectionMode == 1) {
                calculateTemperatureMovingAverage();
            } else if (!movingAverageInitialized) {
                movingAverageInitialized = true;
            }
        }
    }

    if (TempSensor == 2) {
        if (currentMillistemp - previousMillistemp >= intervaltempmestsic) {
            previousMillistemp = currentMillistemp;

            #if TEMPSENSOR == 2
                temperature = Sensor2.getTemp();
            #endif

            if (machineState != kSteam) {
                temperature -= brewTempOffset;
            }

            if (!checkSensor(temperature) && movingAverageInitialized) {
                temperature = previousInput;
                return; // if sensor data is not valid, abort function; Sensor must
                        // be read at least one time at system startup
            }

            if (brewDetectionMode == 1) {
                calculateTemperatureMovingAverage();
            } else if (!movingAverageInitialized) {
                movingAverageInitialized = true;
            }
        }
    }
}


#include "brewvoid.h"
#include "powerswitchvoid.h"
#include "scalevoid.h"

/**
 * @brief Switch to offline mode if maxWifiReconnects were exceeded during boot
 */
void initOfflineMode() {
    #if OLED_DISPLAY != 0
        displayMessage("", "", "", "", "Begin Fallback,", "No Wifi");
    #endif

    debugPrintln("Start offline mode with eeprom values, no wifi :(");
    offlineMode = 1;

    if (readSysParamsFromStorage() != 0) {
        #if OLED_DISPLAY != 0
            displayMessage("", "", "", "", "No eeprom,", "Values");
        #endif

        debugPrintln(
            "No working eeprom value, I am sorry, but use default offline value "
            ":)");

        delay(1000);
    }
}

/**
 * @brief Check if Wifi is connected, if not reconnect abort function if offline, or brew is running
 */
void checkWifi() {
    if (offlineMode == 1 || brewcounter > kBrewIdle) return;

    /* if coldstart ist still true when checkWifi() is called, then there was no WIFI connection
     * at boot -> connect or offlinemode
     */
    do {
        if ((millis() - lastWifiConnectionAttempt >= wifiConnectionDelay) && (wifiReconnects <= maxWifiReconnects)) {
            int statusTemp = WiFi.status();

            if (statusTemp != WL_CONNECTED) {  // check WiFi connection status
                lastWifiConnectionAttempt = millis();
                wifiReconnects++;
                debugPrintf("Attempting WIFI reconnection: %i\n", wifiReconnects);

                if (!setupDone) {
                    #if OLED_DISPLAY != 0
                        displayMessage("", "", "", "", langstring_wifirecon, String(wifiReconnects));
                    #endif
                }

                wm.disconnect();
                wm.autoConnect();

                int count = 1;

                while (WiFi.status() != WL_CONNECTED && count <= 20) {
                    delay(100); // give WIFI some time to connect
                    count++;    // reconnect counter, maximum waiting time for
                                // reconnect = 20*100ms
                }
            }
        }

        yield();  // Prevent WDT trigger
    } while (!setupDone && wifiReconnects < maxWifiReconnects && WiFi.status() != WL_CONNECTED);


    if (wifiReconnects >= maxWifiReconnects && !setupDone) {  // no wifi connection after boot, initiate offline mode
        // (only directly after boot)
        initOfflineMode();
    }
}


char number2string_double[22];

char *number2string(double in) {
    snprintf(number2string_double, sizeof(number2string_double), "%0.2f", in);

    return number2string_double;
}


char number2string_float[22];

char *number2string(float in) {
    snprintf(number2string_float, sizeof(number2string_float), "%0.2f", in);

    return number2string_float;
}


char number2string_int[22];

char *number2string(int in) {
    snprintf(number2string_int, sizeof(number2string_int), "%d", in);

    return number2string_int;
}


char number2string_uint[22];

char *number2string(unsigned int in) {
    snprintf(number2string_uint, sizeof(number2string_uint), "%u", in);

    return number2string_uint;
}


/**
 * @brief detect if a brew is running
 */
void brewDetection() {
    if (brewDetectionMode == 1 && brewSensitivity == 0) return;  // abort brewdetection if deactivated

    // Brew detection: 1 = software solution, 2 = hardware, 3 = voltage sensor
    if (brewDetectionMode == 1) {
        if (isBrewDetected == 1) {
            timeBrewed = millis() - timeBrewDetection;
        }

        // deactivate brewtimer after end of brewdetection pid
        if (millis() - timeBrewDetection > brewtimesoftware * 1000 && isBrewDetected == 1) {
            isBrewDetected = 0;  // rearm brewDetection
            timeBrewed = 0;
        }
    } else if (brewDetectionMode == 2) {
        if (millis() - timeBrewDetection > brewtimesoftware * 1000 && isBrewDetected == 1) {
            isBrewDetected = 0;  // rearm brewDetection
        }
    } else if (brewDetectionMode == 3) {
        // timeBrewed counter
        if ((digitalRead(PIN_BREWSWITCH) == VoltageSensorON) && brewDetected == 1) {
            timeBrewed = millis() - startingTime;
            lastbrewTime = timeBrewed;
        }

        // OFF: reset brew
        if ((digitalRead(PIN_BREWSWITCH) == VoltageSensorOFF) && (brewDetected == 1 || coolingFlushDetectedQM == true)) {
            isBrewDetected = 0;  // rearm brewDetection
            brewDetected = 0;
            timePVStoON = timeBrewed;  // for QuickMill
            timeBrewed = 0;
            startingTime = 0;
            coolingFlushDetectedQM = false;
            debugPrintln("HW Brew - Voltage Sensor - End");
        }
    }

    // Activate brew detection
    if (brewDetectionMode == 1) {  // SW BD
        // BD PID only +/- 4 °C, no detection if HW was active
        if (tempRateAverage <= -brewSensitivity && isBrewDetected == 0 && (fabs(temperature - brewSetpoint) < 5)) {
            debugPrintln("SW Brew detected");
            timeBrewDetection = millis();
            isBrewDetected = 1;
        }
    } else if (brewDetectionMode == 2) {  // HW BD
        if (brewcounter > kBrewIdle && brewDetected == 0) {
            debugPrintln("HW Brew detected");
            timeBrewDetection = millis();
            isBrewDetected = 1;
            brewDetected = 1;
        }
    } else if (brewDetectionMode == 3) {  // voltage sensor
        switch (machine) {
            case QuickMill:
                if (!coolingFlushDetectedQM) {
                    int pvs = digitalRead(PIN_BREWSWITCH);

                    if (pvs == VoltageSensorON && brewDetected == 0 &&
                        brewSteamDetectedQM == 0 && !steamQM_active) {
                        timeBrewDetection = millis();
                        timePVStoON = millis();
                        isBrewDetected = 1;
                        brewDetected = 0;
                        lastbrewTime = 0;
                        brewSteamDetectedQM = 1;
                        debugPrintln("Quick Mill: setting brewSteamDetectedQM = 1");
                        logbrew.reset();
                    }

                    const unsigned long minBrewDurationForSteamModeQM_ON = 50;
                    if (brewSteamDetectedQM == 1 && millis()-timePVStoON > minBrewDurationForSteamModeQM_ON) {
                        if (pvs == VoltageSensorOFF) {
                            brewSteamDetectedQM = 0;

                            if (millis() - timePVStoON < maxBrewDurationForSteamModeQM_ON) {
                                debugPrintln("Quick Mill: steam-mode detected");
                                initSteamQM();
                            } else {
                                debugPrintf("*** ERROR: QuickMill: neither brew nor steam\n");
                            }
                        } else if (millis() - timePVStoON > maxBrewDurationForSteamModeQM_ON) {
                            if (temperature < brewSetpoint + 2) {
                                debugPrintln("Quick Mill: brew-mode detected");
                                startingTime = timePVStoON;
                                brewDetected = 1;
                                brewSteamDetectedQM = 0;
                            } else {
                                debugPrintln("Quick Mill: cooling-flush detected");
                                coolingFlushDetectedQM = true;
                                brewSteamDetectedQM = 0;
                            }
                        }
                    }
                }
                break;

            // no Quickmill:
            default:
                previousMillisVoltagesensorreading = millis();

                if (digitalRead(PIN_BREWSWITCH) == VoltageSensorON && brewDetected == 0) {
                    debugPrintln("HW Brew - Voltage Sensor - Start");
                    timeBrewDetection = millis();
                    startingTime = millis();
                    isBrewDetected = 1;
                    brewDetected = 1;
                    lastbrewTime = 0;
                }
        }
    }
}


/**
 * @brief Filter input value using exponential moving average filter (using fixed coefficients)
 *      After ~28 cycles the input is set to 99,66% if the real input value sum of inX and inY
 *      multiplier must be 1 increase inX multiplier to make the filter faster
 */
float filterPressureValue(float input) {
    inX = input * 0.3;
    inY = inOld * 0.7;
    inSum = inX + inY;
    inOld = inSum;

    return inSum;
}


/**
 * @brief steamON & Quickmill
 */
void checkSteamON() {
    // check digital GIPO
    if (digitalRead(PIN_STEAMSWITCH) == HIGH) {
        steamON = 1;
    }

    // if activated via web interface then steamFirstON == 1, prevent override
    if (digitalRead(PIN_STEAMSWITCH) == LOW && steamFirstON == 0) {
        steamON = 0;
    }

    // monitor QuickMill thermoblock steam-mode
    if (machine == QuickMill) {
        if (steamQM_active == true) {
            if (checkSteamOffQM() == true) {  // if true: steam-mode can be turned off
                steamON = 0;
                steamQM_active = false;
                lastTimePVSwasON = 0;
            } else {
                steamON = 1;
            }
        }
    }

    if (steamON == 1) {
        setpoint = steamSetpoint;
    } else if (steamON == 0) {
        setpoint = brewSetpoint;
    }
}

void setEmergencyStopTemp() {
    if (machineState == kSteam || machineState == kCoolDown) {
        if (EmergencyStopTemp != 145) EmergencyStopTemp = 145;
    } else {
        if (EmergencyStopTemp != 120) EmergencyStopTemp = 120;
    }
}

void initSteamQM() {
    // Initialize monitoring for steam switch off for QuickMill thermoblock
    lastTimePVSwasON = millis();  // time when pinvoltagesensor changes from ON to OFF
    steamQM_active = true;
    timePVStoON = 0;
    steamON = 1;
}

boolean checkSteamOffQM() {
    /* Monitor optocoupler during active steam mode of QuickMill
     * thermoblock. Once the pinvolagesenor remains OFF for longer than a
     * pump-pulse time peride the switch is turned off and steam mode finished.
     */
    if (digitalRead(PIN_BREWSWITCH) == VoltageSensorON) {
        lastTimePVSwasON = millis();
    }

    if ((millis() - lastTimePVSwasON) > minPVSOffTimedForSteamModeQM_OFF) {
        lastTimePVSwasON = 0;
        return true;
    }

    return false;
}

/**
 * @brief Handle the different states of the machine
 */
void handleMachineState() {
    switch (machineState) {
        case kInit:
            // Prevent coldstart leave by temperature 222
            if (temperature < (brewSetpoint - 1) || temperature < 150) {
                machineState = kColdStart;
                debugPrintf("%d\n", temperature);
                debugPrintf("%d\n", machineState);

                // some users have 100 % Output in kInit / KColdstart, reset PID
                pidMode = 0;
                bPID.SetMode(pidMode);
                pidOutput = 0;
                digitalWrite(PIN_HEATER, LOW);  // Stop heating

                // start PID
                pidMode = 1;
                bPID.SetMode(pidMode);
            }

            if (pidON == 0) {
                machineState = kPidOffline;
            }

            if (sensorError) {
                machineState = kSensorError;
            }
            break;

        case kColdStart:
            /* One high temperature let the state jump to 19.
            * switch (machinestatecold) prevent it, we wait 10 sec with new state.
            * during the 10 sec the temperature has to be temperature >= (BrewSetpoint-1),
            * If not, reset machinestatecold
            */
            switch (machinestatecold) {
                case 0:
                    if (temperature >= (brewSetpoint - 1) && temperature < 150) {
                        machinestatecoldmillis = millis();  // get millis for interval calc
                        machinestatecold = 10;              // new state
                        debugPrintln(
                            "temperature >= (BrewSetpoint-1), wait 10 sec before machineState BelowSetpoint");
                    }
                    break;

                case 10:
                    if (temperature < (brewSetpoint - 1)) {
                        machinestatecold = 0;  //  temperature was only one time above
                                               //  BrewSetpoint, reset machinestatecold
                        debugPrintln("Reset timer for machineState BelowSetpoint: temperature < (BrewSetpoint-1)");

                        break;
                    }

                    // 10 sec temperature above BrewSetpoint, no set new state
                    if (machinestatecoldmillis + 10 * 1000 < millis()) {
                        machineState = kBelowSetpoint;
                        debugPrintln("5 sec temperature >= (BrewSetpoint-1) finished, switch to state BelowSetpoint");
                    }
                    break;
            }

            if ((timeBrewed > 0 && ONLYPID == 1) ||  // timeBrewed with Only PID
                (ONLYPID == 0 && brewcounter > kBrewIdle && brewcounter <= kBrewFinished))
            {
                machineState = kBrew;

                if (standbyModeOn) {
                    resetStandbyTimer();
                } 
            }

            if (steamON == 1) {
                machineState = kSteam;

                if (standbyModeOn) {
                    resetStandbyTimer();
                } 
            }

            if (backflushON || backflushState > 10) {
                machineState = kBackflush;

                if (standbyModeOn) {
                    resetStandbyTimer();
                } 
            }

            if (standbyModeOn && standbyModeRemainingTimeMillis == 0) {
                machineState = kStandby;
                pidON = 0;
            }

            if (pidON == 0 && machineState != kStandby) {
                machineState = kPidOffline;
            }

            if (sensorError) {
                machineState = kSensorError;
            }

            break;

        // Setpoint is below current temperature
        case kBelowSetpoint:
            brewDetection();

            if (temperature >= (brewSetpoint)) {
                machineState = kPidNormal;
            }

            if ((timeBrewed > 0 && ONLYPID == 1) ||  // timeBrewed with Only PID
                (ONLYPID == 0 && brewcounter > kBrewIdle && brewcounter <= kBrewFinished))
            {
                machineState = kBrew;

                if (standbyModeOn) {
                    resetStandbyTimer();
                } 
            }

            if (backflushON || backflushState > 10) {
                machineState = kBackflush;

                if (standbyModeOn) {
                    resetStandbyTimer();
                } 
            }

            if (steamON == 1) {
                machineState = kSteam;

                if (standbyModeOn) {
                    resetStandbyTimer();
                } 
            }

            if (standbyModeOn && standbyModeRemainingTimeMillis == 0) {
                machineState = kStandby;
                pidON = 0;
            }

            if (pidON == 0 && machineState != kStandby) {
                machineState = kPidOffline;
            }

            if (sensorError) {
                machineState = kSensorError;
            }

            break;

        case kPidNormal:
            brewDetection();     // if brew detected, set BD PID values (if enabled)

            if ((timeBrewed > 0 && ONLYPID == 1) ||  // timeBrewed with Only PID
                (ONLYPID == 0 && brewcounter > kBrewIdle && brewcounter <= kBrewFinished))
            {
                machineState = kBrew;
            }

            if (steamON == 1) {
                machineState = kSteam;

                if (standbyModeOn) {
                    resetStandbyTimer();
                } 
            }

            if (backflushON || backflushState > 10) {
                machineState = kBackflush;

                if (standbyModeOn) {
                    resetStandbyTimer();
                } 
            }

            if (emergencyStop) {
                machineState = kEmergencyStop;
            }
             
            if (standbyModeOn && standbyModeRemainingTimeMillis == 0) {
                machineState = kStandby;
                pidON = 0;
            }

            if (pidON == 0 && machineState != kStandby) {
                machineState = kPidOffline;
            }

            if (sensorError) {
                machineState = kSensorError;
            }
            break;

        case kBrew:
            brewDetection();

            // Output brew time, temp and tempRateAverage during brew (used for SW BD only)
            if (BREWDETECTION == 1 && logbrew.check()) {
                debugPrintf("(tB,T,hra) --> %5.2f %6.2f %8.2f\n",
                            (double)(millis() - startingTime) / 1000, temperature, tempRateAverage);
            }

            if ((timeBrewed == 0 && brewDetectionMode == 3 && ONLYPID == 1) || // OnlyPID+: Voltage sensor BD timeBrewed == 0 -> switch is off again
                ((brewcounter == kBrewIdle || brewcounter == kWaitBrewOff) && ONLYPID == 0)) // Hardware BD
            {
                // delay shot timer display for voltage sensor or hw brew toggle switch (brew counter)
                machineState = kShotTimerAfterBrew;
                lastbrewTimeMillis = millis();  // for delay
            } else if (brewDetectionMode == 1 && ONLYPID == 1 && isBrewDetected == 0) {   // SW BD, kBrew was active for set time
                // when Software brew is finished, direct to PID BD
                machineState = kBrewDetectionTrailing;
            }

            if (steamON == 1) {
                machineState = kSteam;
            }

            if (emergencyStop) {
                machineState = kEmergencyStop;
            }

            if (pidON == 0) {
                machineState = kPidOffline;
            }

            if (sensorError) {
                machineState = kSensorError;
            }
            break;

        case kShotTimerAfterBrew:
            brewDetection();

            if (millis() - lastbrewTimeMillis > BREWSWITCHDELAY) {
                debugPrintf("Shot time: %4.1f s\n", lastbrewTime / 1000);
                machineState = kBrewDetectionTrailing;
                lastbrewTime = 0;
            }

            if (steamON == 1) {
                machineState = kSteam;
            }

            if (backflushON || backflushState > 10) {
                machineState = kBackflush;
            }

            if (emergencyStop) {
                machineState = kEmergencyStop;
            }

            if (pidON == 0) {
                machineState = kPidOffline;
            }

            if (sensorError) {
                machineState = kSensorError;
            }
            break;

        case kBrewDetectionTrailing:
            brewDetection();

            if (isBrewDetected == 0) {
                machineState = kPidNormal;
            }

            if ((timeBrewed > 0 && ONLYPID == 1 && brewDetectionMode == 3) ||  // Allow brew directly after BD only when using OnlyPID AND hardware brew switch detection
                (ONLYPID == 0 && brewcounter > kBrewIdle && brewcounter <= kBrewFinished))
            {
                machineState = kBrew;
            }

            if (steamON == 1) {
                machineState = kSteam;
            }

            if (backflushON || backflushState > 10) {
                machineState = kBackflush;
            }

            if (emergencyStop) {
                machineState = kEmergencyStop;
            }

            if (pidON == 0) {
                machineState = kPidOffline;
            }

            if (sensorError) {
                machineState = kSensorError;
            }
            break;

        case kSteam:
            if (steamON == 0) {
                machineState = kCoolDown;
            }

            if (emergencyStop) {
                machineState = kEmergencyStop;
            }

            if (backflushON || backflushState > 10) {
                machineState = kBackflush;
            }

            if (pidON == 0) {
                machineState = kPidOffline;
            }

            if (sensorError) {
                machineState = kSensorError;
            }
            break;

        case kCoolDown:
            if (brewDetectionMode == 2 || brewDetectionMode == 3) {
                /* For quickmill: steam detection only via switch, calling
                 * brewDetection() detects new steam request
                 */
                brewDetection();
            }

            if (brewDetectionMode == 1 && ONLYPID == 1) {
                // if machine cooled down to 2°C above setpoint, enabled PID again
                if (tempRateAverage > 0 && temperature < brewSetpoint + 2) {
                    machineState = kPidNormal;
                }
            }

            if ((brewDetectionMode == 3 || brewDetectionMode == 2) && temperature < brewSetpoint + 2) {
                machineState = kPidNormal;
            }

            if (steamON == 1) {
                machineState = kSteam;
            }

            if (backflushON || backflushState > 10) {
                machineState = kBackflush;
            }

            if (emergencyStop) {
                machineState = kEmergencyStop;
            }

            if (pidON == 0) {
                machineState = kPidOffline;
            }

            if (sensorError) {
                machineState = kSensorError;
            }
            break;

        case kBackflush:
            if (backflushON == 0) {
                machineState = kPidNormal;
            }

            if (emergencyStop) {
                machineState = kEmergencyStop;
            }

            if (pidON == 0) {
                machineState = kPidOffline;
            }

            if (sensorError) {
                machineState = kSensorError;
            }
            break;

        case kEmergencyStop:
            if (!emergencyStop) {
                machineState = kPidNormal;
            }

            if (pidON == 0) {
                machineState = kPidOffline;
            }

            if (sensorError) {
                machineState = kSensorError;
            }
            break;

        case kPidOffline:
            if (pidON == 1) {
                if (coldstart) {
                    machineState = kColdStart;
                } else if (!coldstart && (temperature > (brewSetpoint - 10))) {  // temperature higher BrewSetpoint-10, normal PID
                    machineState = kPidNormal;
                } else if (temperature <= (brewSetpoint - 10)) {
                    machineState = kColdStart;  // temperature 10C below set point, enter cold start
                    coldstart = true;
                }
            }

            if (sensorError) {
                machineState = kSensorError;
            }
            break;
        
        case kStandby:
            brewDetection();
            
            if (pidON || steamON || isBrewDetected) {
                pidON = 1;
                resetStandbyTimer();

                if (steamON) {
                    machineState = kSteam;
                } else if (isBrewDetected) {
                    machineState = kBrew;
                } else {
                    machineState = kPidNormal;
                }
            }
             
            if (sensorError) {
                machineState = kSensorError;
            }
            break;

        case kSensorError:
            machineState = kSensorError;
            break;

        case kEepromError:
            machineState = kEepromError;
            break;
    }

    if (machineState != lastmachinestate) {
        printMachineState();
        lastmachinestate = machineState;
    }
}

void printMachineState() {
    debugPrintf("new machineState: %s -> %s\n",
                machinestateEnumToString(lastmachinestate), machinestateEnumToString(machineState));
}

char const* machinestateEnumToString(MachineState machineState) {
    switch (machineState) {
        case kInit:
            return "Init";
        case kColdStart:
            return "Cold Start";
        case kBelowSetpoint:
            return "Set Point Negative";
        case kPidNormal:
            return "PID Normal";
        case kBrew:
            return "Brew";
        case kShotTimerAfterBrew:
            return "Shot Timer After Brew";
        case kBrewDetectionTrailing:
            return "Brew Detection Trailing";
        case kSteam:
            return "Steam";
        case kCoolDown:
            return "Cool Down";
        case kBackflush:
            return "Backflush";
        case kEmergencyStop:
            return "Emergency Stop";
        case kPidOffline:
            return "PID Offline";
        case kStandby:
            return "Standby Mode";
        case kSensorError:
            return "Sensor Error";
        case kEepromError:
            return "EEPROM Error";
    }

    return "Unknown";
}


void debugVerboseOutput() {
    static PeriodicTrigger trigger(10000);

    if (trigger.check()) {
        debugPrintf(
            "Tsoll=%5.1f  Tist=%5.1f Machinestate=%2i KP=%4.2f "
            "KI=%4.2f KD=%4.2f\n",
            setpoint, temperature, machineState, bPID.GetKp(), bPID.GetKi(), bPID.GetKd());
    }
}


/**
 * @brief Set up internal WiFi hardware
 */
void wiFiSetup() {
    wm.setCleanConnect(true);
    wm.setConfigPortalTimeout(60); // sec Timeout for Portal
    wm.setConnectTimeout(10); // Try 10 sec to connect to WLAN, 5 sec too short!
    wm.setBreakAfterConfig(true);
    wm.setConnectRetries(3);

    // Wifisetup fro
    sysParaWifiCredentialsSaved.getStorage();

    if (wifiCredentialsSaved == 0) {
        const char hostname[] = (STR(HOSTNAME));
        debugPrintf("Connect to WiFi: %s \n", String(hostname));
        #if OLED_DISPLAY != 0
            displayLogo("Connect to WiFi: ", HOSTNAME);
        #endif
    }

    wm.setHostname(hostname);

    if (wm.autoConnect(hostname, pass)) {
        wifiCredentialsSaved = 1;
        sysParaWifiCredentialsSaved.setStorage();
        storageCommit();
        debugPrintf("WiFi connected - IP = %i.%i.%i.%i\n", WiFi.localIP()[0],
                    WiFi.localIP()[1], WiFi.localIP()[2], WiFi.localIP()[3]);
        byte mac[6];
        WiFi.macAddress(mac);
        String macaddr0 = number2string(mac[0]);
        String macaddr1 = number2string(mac[1]);
        String macaddr2 = number2string(mac[2]);
        String macaddr3 = number2string(mac[3]);
        String macaddr4 = number2string(mac[4]);
        String macaddr5 = number2string(mac[5]);
        String completemac = macaddr0 + macaddr1 + macaddr2 + macaddr3 + macaddr4 + macaddr5;
        debugPrintf("MAC-ADDRESS: %s\n", completemac.c_str());

    } else {
        debugPrintln("WiFi connection timed out...");

        #if OLED_DISPLAY != 0
            displayLogo(langstring_nowifi[0], langstring_nowifi[1]);
        #endif

        wm.disconnect();
        delay(1000);

        offlineMode = 1;
    }

    #if OLED_DISPLAY != 0
        displayLogo(langstring_connectwifi1, wm.getWiFiSSID(true));
    #endif

    startRemoteSerialServer();
}


/**
 * @brief Set up embedded Website
 */
void websiteSetup() {
    setEepromWriteFcn(writeSysParamsToStorage);

    readSysParamsFromStorage();

    /*if (readSysParamsFromStorage() != 0) {
        #if OLED_DISPLAY != 0
            displayLogo("3:", "use eeprom values..");
        #endif
    } else {
        #if OLED_DISPLAY != 0
            displayLogo("3:", "config defaults..");
        #endif
    }*/

    serverSetup();
}

const char sysVersion[] = (STR(FW_VERSION) "." STR(FW_SUBVERSION) "." STR(FW_HOTFIX) " " FW_BRANCH " " AUTO_VERSION);

void setup() {
    editableVars["PID_ON"] = {
        .displayName = "Enable PID Controller",
        .hasHelpText = false,
        .helpText = "",
        .type = kUInt8,
        .section = sPIDSection,
        .position = 1,
        .show = [] { return true; },
        .minValue = 0,
        .maxValue = 1,
        .ptr = (void*)&pidON
    };

    editableVars["START_USE_PONM"] = {
        .displayName = F("Enable PonM"),
        .hasHelpText = true,
        .helpText =
            F("Use PonM mode (<a href='http://brettbeauregard.com/blog/2017/06/"
              "introducing-proportional-on-measurement/' "
              "target='_blank'>details</a>) while heating up the machine. "
              "Otherwise, just use the same PID values that are used later"),
        .type = kUInt8,
        .section = sPIDSection,
        .position = 2,
        .show = [] { return true; },
        .minValue = 0,
        .maxValue = 1,
        .ptr = (void*)&usePonM
    };

    editableVars["START_KP"] = {
        .displayName = F("Start Kp"),
        .hasHelpText = true,
        .helpText = F(
            "Proportional gain for cold start controller. This value is not "
            "used with the the error as usual but the absolute value of the "
            "temperature and counteracts the integral part as the temperature "
            "rises. Ideally, both parameters are set so that they balance each "
            "other out when the target temperature is reached."),
        .type = kDouble,
        .section = sPIDSection,
        .position = 3,
        .show = [] { return true && usePonM; },
        .minValue = PID_KP_START_MIN,
        .maxValue = PID_KP_START_MAX,
        .ptr = (void*)&startKp
    };

    editableVars["START_TN"] = {
        .displayName = F("Start Tn"),
        .hasHelpText = true,
        .helpText = F("Integral gain for cold start controller (PonM mode, <a "
                      "href='http://brettbeauregard.com/blog/2017/06/"
                      "introducing-proportional-on-measurement/' target='_blank'>details</a>)"),
        .type = kDouble,
        .section = sPIDSection,
        .position = 4,
        .show = [] { return true && usePonM; },
        .minValue = PID_TN_START_MIN,
        .maxValue = PID_TN_START_MAX,
        .ptr = (void*)&startTn
    };

    editableVars["PID_KP"] = {
        .displayName = F("PID Kp"),
        .hasHelpText = true,
        .helpText =
            F("Proportional gain (in Watts/C°) for the main PID controller (in "
              "P-Tn-Tv form, <a href='http://testcon.info/EN_BspPID-Regler.html#strukturen' "
              "target='_blank'>Details<a>). The higher this value is, the "
              "higher is the output of the heater for a given temperature "
              "difference. E.g. 5°C difference will result in P*5 Watts of heater output."),
        .type = kDouble,
        .section = sPIDSection,
        .position = 5,
        .show = [] { return true; },
        .minValue = PID_KP_REGULAR_MIN,
        .maxValue = PID_KP_REGULAR_MAX,
        .ptr = (void*)&aggKp
    };

    editableVars["PID_TN"] = {
        .displayName = F("PID Tn (=Kp/Ki)"),
        .hasHelpText = true,
        .helpText =
            F("Integral time constant (in seconds) for the main PID controller "
              "(in P-Tn-Tv form, <a href='http://testcon.info/EN_BspPID-Regler.html#strukturen' "
              "target='_blank'>Details<a>). The larger this value is, the slower the "
              "integral part of the PID will increase (or decrease) if the "
              "process value remains above (or below) the setpoint in spite of "
              "proportional action. The smaller this value, the faster the integral term changes."),
        .type = kDouble,
        .section = sPIDSection,
        .position = 6,
        .show = [] { return true; },
        .minValue = PID_TN_REGULAR_MIN,
        .maxValue = PID_TN_REGULAR_MAX,
        .ptr = (void*)&aggTn
    };

    editableVars["PID_TV"] = {
        .displayName = F("PID Tv (=Kd/Kp)"),
        .hasHelpText = true,
        .helpText = F(
            "Differential time constant (in seconds) for the main PID controller (in P-Tn-Tv form, <a "
            "href='http://testcon.info/EN_BspPID-Regler.html#strukturen' target='_blank'>Details<a>). "
            "This value determines how far the PID equation projects the current trend into the future. "
            "The higher the value, the greater the dampening. Select it carefully, it can cause oscillations "
            "if it is set too high or too low."),
        .type = kDouble,
        .section = sPIDSection,
        .position = 7,
        .show = [] { return true; },
        .minValue = PID_TV_REGULAR_MIN,
        .maxValue = PID_TV_REGULAR_MAX,
        .ptr = (void *)&aggTv
    };

    editableVars["PID_I_MAX"] = {
        .displayName = F("PID Integrator Max"),
        .hasHelpText = true,
        .helpText = F(
            "Internal integrator limit to prevent windup (in Watts). This will allow the integrator to only grow to "
            "the specified value. This should be approximally equal to the output needed to hold the temperature after the "
            "setpoint has been reached and is depending on machine type and whether the boiler is insulated or not."),
        .type = kDouble,
        .section = sPIDSection,
        .position = 8,
        .show = [] { return true; },
        .minValue = PID_I_MAX_REGULAR_MIN,
        .maxValue = PID_I_MAX_REGULAR_MAX,
        .ptr = (void *)&aggIMax
    };

    editableVars["STEAM_KP"] = {
        .displayName = F("Steam Kp"),
        .hasHelpText = true,
        .helpText = F("Proportional gain for the steaming mode (I or D are not used)"),
        .type = kDouble,
        .section = sPIDSection,
        .position = 9,
        .show = [] { return true; },
        .minValue = PID_KP_STEAM_MIN,
        .maxValue = PID_KP_STEAM_MAX,
        .ptr = (void *)&steamKp
    };

    editableVars["TEMP"] = {
        .displayName = F("Temperature"),
        .hasHelpText = false,
        .helpText = "",
        .type = kDouble,
        .section = sPIDSection,
        .position = 10,
        .show = [] { return false; },
        .minValue = 0,
        .maxValue = 200,
        .ptr = (void*)&temperature
    };

    editableVars["BREW_SETPOINT"] = {
        .displayName = F("Set point (°C)"),
        .hasHelpText = true,
        .helpText =
            F("The temperature that the PID will attempt to reach and hold"),
        .type = kDouble,
        .section = sTempSection,
        .position = 11,
        .show = [] { return true; },
        .minValue = BREW_SETPOINT_MIN,
        .maxValue = BREW_SETPOINT_MAX,
        .ptr = (void*)&brewSetpoint
    };

    editableVars["BREW_TEMP_OFFSET"] = {
        .displayName = F("Offset (°C)"),
        .hasHelpText = true,
        .helpText = F("Optional offset that is added to the user-visible "
                      "setpoint. Can be used to compensate sensor offsets and "
                      "the average temperature loss between boiler and group "
                      "so that the setpoint represents the approximate brew temperature."),
        .type = kDouble,
        .section = sTempSection,
        .position = 12,
        .show = [] { return true; },
        .minValue = BREW_TEMP_OFFSET_MIN,
        .maxValue = BREW_TEMP_OFFSET_MAX,
        .ptr = (void*)&brewTempOffset
    };

    editableVars["STEAM_SETPOINT"] = {
        .displayName = F("Steam Set point (°C)"),
        .hasHelpText = true,
        .helpText = F("The temperature that the PID will use for steam mode"),
        .type = kDouble,
        .section = sTempSection,
        .position = 13,
        .show = [] { return true; },
        .minValue = STEAM_SETPOINT_MIN,
        .maxValue = STEAM_SETPOINT_MAX,
        .ptr = (void*)&steamSetpoint
    };

    editableVars["BREW_TIME"] = {
        .displayName = F("Brew Time (s)"),
        .hasHelpText = true,
        .helpText = F("Stop brew after this time"),
        .type = kDouble,
        .section = sTempSection,
        .position = 14,
        .show = [] { return true && ONLYPID == 0; },
        .minValue = BREW_TIME_MIN,
        .maxValue = BREW_TIME_MAX,
        .ptr = (void *)&brewtime
    };

    editableVars["BREW_PREINFUSIONPAUSE"] = {
        .displayName = F("Preinfusion Pause Time (s)"),
        .hasHelpText = false,
        .helpText = "",
        .type = kDouble,
        .section = sTempSection,
        .position = 15,
        .show = [] { return true && ONLYPID == 0; },
        .minValue = PRE_INFUSION_PAUSE_MIN,
        .maxValue = PRE_INFUSION_PAUSE_MAX,
        .ptr = (void *)&preinfusionpause
    };

    editableVars["BREW_PREINFUSION"] = {
        .displayName = F("Preinfusion Time (s)"),
        .hasHelpText = false,
        .helpText = "",
        .type = kDouble,
        .section = sTempSection,
        .position = 16,
        .show = [] { return true && ONLYPID == 0; },
        .minValue = PRE_INFUSION_TIME_MIN,
        .maxValue = PRE_INFUSION_TIME_MAX,
        .ptr = (void *)&preinfusion
    };

    editableVars["SCALE_WEIGHTSETPOINT"] = {
        .displayName = F("Brew weight setpoint (g)"),
        .hasHelpText = true,
        .helpText = F("Brew until this weight has been measured."),
        .type = kDouble,
        .section = sTempSection,
        .position = 17,
        .show = [] { return true && (ONLYPIDSCALE == 1 || BREWMODE == 2); },
        .minValue = WEIGHTSETPOINT_MIN,
        .maxValue = WEIGHTSETPOINT_MAX,
        .ptr = (void *)&weightSetpoint
    };

    editableVars["PID_BD_DELAY"] = {
        .displayName = F("Brew PID Delay (s)"),
        .hasHelpText = true,
        .helpText = F("Delay time in seconds during which the PID will be "
                      "disabled once a brew is detected. This prevents too "
                      "high brew temperatures with boiler machines like Rancilio "
                      "Silvia. Set to 0 for thermoblock machines."),
        .type = kDouble,
        .section = sBDSection,
        .position = 18,
        .show =
            [] { return true; },
        .minValue = BREW_PID_DELAY_MIN,
        .maxValue = BREW_PID_DELAY_MAX,
        .ptr = (void *)&brewPIDDelay
    };

    editableVars["PID_BD_ON"] = {
        .displayName = F("Enable Brew PID"),
        .hasHelpText = true,
        .helpText = F("Use separate PID parameters while brew is running"),
        .type = kUInt8,
        .section = sBDSection,
        .position = 19,
        .show = [] { return true && BREWDETECTION > 0; },
        .minValue = 0,
        .maxValue = 1,
        .ptr = (void *)&useBDPID
    };

    editableVars["PID_BD_KP"] = {
        .displayName = F("BD Kp"),
        .hasHelpText = true,
        .helpText = F(
            "Proportional gain (in Watts/°C) for the PID when brewing has been "
            "detected. Use this controller to either increase heating during the "
            "brew to counter temperature drop from fresh cold water in the boiler. "
            "Some machines, e.g. Rancilio Silvia, actually need to heat less or not "
            "at all during the brew because of high temperature stability "
            "(<a href='https://www.kaffee-netz.de/threads/"
            "installation-eines-temperatursensors-in-silvia-bruehgruppe.111093/"
            "#post-1453641' target='_blank'>Details<a>)"),
        .type = kDouble,
        .section = sBDSection,
        .position = 20,
        .show = [] { return true && BREWDETECTION > 0 && useBDPID; },
        .minValue = PID_KP_BD_MIN,
        .maxValue = PID_KP_BD_MAX,
        .ptr = (void *)&aggbKp
    };

    editableVars["PID_BD_TN"] = {
        .displayName = F("BD Tn (=Kp/Ki)"),
        .hasHelpText = true,
        .helpText = F("Integral time constant (in seconds) for the PID when "
                      "brewing has been detected."),
        .type = kDouble,
        .section = sBDSection,
        .position = 21,
        .show = [] { return true && BREWDETECTION > 0 && useBDPID; },
        .minValue = PID_TN_BD_MIN,
        .maxValue = PID_TN_BD_MAX,
        .ptr = (void *)&aggbTn
    };

    editableVars["PID_BD_TV"] = {
        .displayName = F("BD Tv (=Kd/Kp)"),
        .hasHelpText = true,
        .helpText = F("Differential time constant (in seconds) for the PID "
                      "when brewing has been detected."),
        .type = kDouble,
        .section = sBDSection,
        .position = 22,
        .show = [] { return true && BREWDETECTION > 0 && useBDPID; },
        .minValue = PID_TV_BD_MIN,
        .maxValue = PID_TV_BD_MAX,
        .ptr = (void *)&aggbTv
    };

    editableVars["PID_BD_TIME"] = {
        .displayName = F("PID BD Time (s)"),
        .hasHelpText = true,
        .helpText = F("Fixed time in seconds for which the BD PID will stay "
                      "enabled (also after Brew switch is inactive again)."),
        .type = kDouble,
        .section = sBDSection,
        .position = 23,
        .show =
            [] {
              return true && BREWDETECTION > 0 &&
                     (useBDPID || BREWDETECTION == 1);
            },
        .minValue = BREW_SW_TIME_MIN,
        .maxValue = BREW_SW_TIME_MAX,
        .ptr = (void *)&brewtimesoftware
    };

    editableVars["PID_BD_SENSITIVITY"] = {
        .displayName = F("PID BD Sensitivity"),
        .hasHelpText = true,
        .helpText = F("Software brew detection sensitivity that looks at "
                      "average temperature, <a href='https://manual.rancilio-pid.de/de/customization/"
                      "brueherkennung.html' target='_blank'>Details</a>. "
                      "Needs to be &gt;0 also for Hardware switch detection."),
        .type = kDouble,
        .section = sBDSection,
        .position = 24,
        .show = [] { return true && BREWDETECTION == 1; },
        .minValue = BD_THRESHOLD_MIN,
        .maxValue = BD_THRESHOLD_MAX,
        .ptr = (void *)&brewSensitivity
    };

    editableVars["STEAM_MODE"] = {
        .displayName = F("Steam Mode"),
        .hasHelpText = false,
        .helpText = "",
        .type = kUInt8,
        .section = sOtherSection,
        .position = 25,
        .show = [] { return false; },
        .minValue = 0,
        .maxValue = 1,
        .ptr = (void *)&steamON
    };

    editableVars["BACKFLUSH_ON"] = {
        .displayName = F("Backflush"),
        .hasHelpText = false,
        .helpText = "",
        .type = kUInt8,
        .section = sOtherSection,
        .position = 26,
        .show = [] { return false; },
        .minValue = 0,
        .maxValue = 1,
        .ptr = (void *)&backflushON
    };

    editableVars["STANDBY_MODE_ON"] = {
        .displayName = F("Enable Standby Timer"),
        .hasHelpText = true,
        .helpText = F("Turn heater off after standby time has elapsed."),
        .type = kUInt8,
        .section = sPowerSection,
        .position = 27,
        .show = [] { return true; },
        .minValue = 0,
        .maxValue = 1,
        .ptr = (void *)&standbyModeOn
    };

    editableVars["STANDBY_MODE_TIMER"] = {
        .displayName = F("Standby Time"),
        .hasHelpText = true,
        .helpText = F(
            "Time in minutes until the heater is turned off. Timer is reset by brew detection."),
        .type = kDouble,
        .section = sPowerSection,
        .position = 28,
        .show = [] { return true; },
        .minValue = STANDBY_MODE_TIME_MIN,
        .maxValue = STANDBY_MODE_TIME_MAX,
        .ptr = (void *)&standbyModeTime
    };

    editableVars["VERSION"] = {
        .displayName = F("Version"),
        .hasHelpText = false,
        .helpText = "",
        .type = kCString,
        .section = sOtherSection,
        .position = 29,
        .show = [] { return false; },
        .minValue = 0,
        .maxValue = 1,
        .ptr = (void *)sysVersion
    };
    // when adding parameters, set EDITABLE_VARS_LEN to max of .position

    // Editable values reported to MQTT
    mqttVars["pidON"] = []{ return &editableVars.at("PID_ON"); };
    mqttVars["brewSetpoint"] = []{ return &editableVars.at("BREW_SETPOINT"); };
    mqttVars["brewTempOffset"] = []{ return &editableVars.at("BREW_TEMP_OFFSET"); };
    mqttVars["steamON"] = []{ return &editableVars.at("STEAM_MODE"); };
    mqttVars["steamSetpoint"] = []{ return &editableVars.at("STEAM_SETPOINT"); };
    mqttVars["brewPidDelay"] = []{ return &editableVars.at("PID_BD_DELAY"); };
    mqttVars["backflushON"] = []{ return &editableVars.at("BACKFLUSH_ON"); };
    mqttVars["startUsePonM"] = []{ return &editableVars.at("START_USE_PONM"); };
    mqttVars["startKp"] = []{ return &editableVars.at("START_KP"); };
    mqttVars["startTn"] = []{ return &editableVars.at("START_TN"); };
    mqttVars["aggKp"] = []{ return &editableVars.at("PID_KP"); };
    mqttVars["aggTn"] = []{ return &editableVars.at("PID_TN"); };
    mqttVars["aggTv"] = []{ return &editableVars.at("PID_TV"); };
    mqttVars["aggIMax"] = []{ return &editableVars.at("PID_I_MAX"); };
    mqttVars["steamKp"] = []{ return &editableVars.at("STEAM_KP"); };
    mqttVars["standbyModeOn"] = []{ return &editableVars.at("STANDBY_MODE_ON"); };

    if (ONLYPID == 0) {
        mqttVars["brewtime"] = []{ return &editableVars.at("BREW_TIME"); };
        mqttVars["preinfusionpause"] = []{ return &editableVars.at("BREW_PREINFUSIONPAUSE"); };
        mqttVars["preinfusion"] = []{ return &editableVars.at("BREW_PREINFUSION"); };
    }

    if (ONLYPIDSCALE == 1 || BREWMODE == 2) {
        mqttVars["weightSetpoint"] = []{ return &editableVars.at("SCALE_WEIGHTSETPOINT"); };
    }

    if (BREWDETECTION > 0) {
        mqttVars["pidUseBD"] = []{ return &editableVars.at("PID_BD_ON"); };
        mqttVars["aggbKp"] = []{ return &editableVars.at("PID_BD_KP"); };
        mqttVars["aggbTn"] = []{ return &editableVars.at("PID_BD_TN"); };
        mqttVars["aggbTv"] = []{ return &editableVars.at("PID_BD_TV"); };

        if (BREWDETECTION == 1) {
            mqttVars["brewTimer"] = []{ return &editableVars.at("PID_BD_TIME"); };
            mqttVars["brewLimit"] = []{ return &editableVars.at("PID_BD_SENSITIVITY"); };
        }
    }
    
    // Values reported to MQTT
    mqttSensors["temperature"] = []{ return temperature; };
    mqttSensors["heaterPower"] = []{ return pidOutput; };
    mqttSensors["standbyModeTimeRemaining"] = []{ return standbyModeRemainingTimeMillis / 1000; };
    mqttSensors["currentKp"] = []{ return bPID.GetKp(); };
    mqttSensors["currentKi"] = []{ return bPID.GetKi(); };
    mqttSensors["currentKd"] = []{ return bPID.GetKd(); };

    Serial.begin(115200);

    initTimer1();

    storageSetup();

    // Define trigger type
    if (triggerType) {
        relayON = HIGH;
        relayOFF = LOW;
    } else {
        relayON = LOW;
        relayOFF = HIGH;
    }

    if (VOLTAGESENSORTYPE) {
        VoltageSensorON = HIGH;
        VoltageSensorOFF = LOW;
    } else {
        VoltageSensorON = LOW;
        VoltageSensorOFF = HIGH;
    }

    // Initialize Pins
    pinMode(PIN_VALVE, OUTPUT);
    pinMode(PIN_PUMP, OUTPUT);
    pinMode(PIN_HEATER, OUTPUT);
    pinMode(PIN_STEAMSWITCH, INPUT);
    digitalWrite(PIN_VALVE, relayOFF);
    digitalWrite(PIN_PUMP, relayOFF);
    digitalWrite(PIN_HEATER, LOW);

    // IF POWERSWITCH is connected
    if (POWERSWITCHTYPE > 0) {
        pinMode(PIN_POWERSWITCH, INPUT);
    }

    // IF Voltage sensor selected
    if (BREWDETECTION == 3) {
        pinMode(PIN_BREWSWITCH, PINMODEVOLTAGESENSOR);
    }
    else {
        pinMode(PIN_BREWSWITCH, INPUT_PULLDOWN);
    }

    if (TEMP_LED) {
        pinMode(PIN_STATUSLED, OUTPUT);
    }

    pinMode(PIN_STEAMSWITCH, INPUT_PULLDOWN);

    #if OLED_DISPLAY != 0
        u8g2.setI2CAddress(oled_i2c * 2);
        u8g2.begin();
        u8g2_prepare();
        displayLogo(String("Version "), String(sysVersion));
        delay(2000); // caused crash with wifi manager on esp8266, should be ok on esp32
    #endif

    // Init Scale by BREWMODE 2 or SHOTTIMER 2
    #if (BREWMODE == 2 || ONLYPIDSCALE == 1)
        initScale();
    #endif


    // Fallback offline
    if (connectmode == 1) {  // WiFi Mode
        wiFiSetup();
        websiteSetup();

        // OTA Updates
        if (ota && WiFi.status() == WL_CONNECTED) {
            ArduinoOTA.setHostname(OTAhost);  //  Device name for OTA
            ArduinoOTA.setPassword(OTApass);  //  Password for OTA
            ArduinoOTA.begin();
        }

        if (MQTT == 1) {
            snprintf(topic_will, sizeof(topic_will), "%s%s/%s", mqtt_topic_prefix, hostname, "status");
            snprintf(topic_set, sizeof(topic_set), "%s%s/+/%s", mqtt_topic_prefix, hostname, "set");
            mqtt.setServer(mqtt_server_ip, mqtt_server_port);
            mqtt.setCallback(mqtt_callback);
            checkMQTT();
            // Send Home Assistant MQTT discovery messages
            sendHASSIODiscoveryMsg();
        }

        if (INFLUXDB == 1) {
           influxDbSetup();
        }
    } else if (connectmode == 0) {
        wm.disconnect();              // no wm
        readSysParamsFromStorage();   // get values from stroage
        offlineMode = 1;              // offline mode
        pidON = 1;                    // pid on
    }

    // Initialize PID controller
    bPID.SetSampleTime(windowSize);
    bPID.SetOutputLimits(0, windowSize);
    bPID.SetIntegratorLimits(0, AGGIMAX);
    bPID.SetSmoothingFactor(EMA_FACTOR);
    bPID.SetMode(AUTOMATIC);

    // Dallas temp sensor
    #if TEMPSENSOR == 1
        sensors.begin();
        sensors.getAddress(sensorDeviceAddress, 0);
        sensors.setResolution(sensorDeviceAddress, 10);
        sensors.requestTemperatures();
        temperature = sensors.getTempCByIndex(0);
    #endif

    // TSic 306 temp sensor
    #if TEMPSENSOR == 2
        temperature = Sensor2.getTemp();
    #endif

    temperature -= brewTempOffset;

    // Initialisation MUST be at the very end of the init(), otherwise the
    // time comparision in loop() will have a big offset
    unsigned long currentTime = millis();
    previousMillistemp = currentTime;
    windowStartTime = currentTime;
    previousMillisDisplay = currentTime;
    previousMillisMQTT = currentTime;
    previousMillisInflux = currentTime;
    previousMillisVoltagesensorreading = currentTime;
    lastMQTTConnectionAttempt = currentTime;

    #if (BREWMODE == 2)
        previousMillisScale = currentTime;
    #endif
    #if (PRESSURESENSOR == 1)
        previousMillisPressure = currentTime;
    #endif

    setupDone = true;

    enableTimer1();

    Serial.println("Filesystem overview:");
    Serial.printf("- Bytes total: ld\n", LittleFS.totalBytes());
    Serial.printf("- Bytes used: %ld\n\n", LittleFS.usedBytes());
}


void loop() {
    looppid();

    if (TEMP_LED) {
        loopLED();
    }

    checkForRemoteSerialClients();
}


void looppid() {
    // Only do Wifi stuff, if Wifi is connected
    if (WiFi.status() == WL_CONNECTED && offlineMode == 0) {
        if (MQTT == 1) {
            checkMQTT();
            writeSysParamsToMQTT(true); // Continue on error
            if (mqtt.connected() == 1) {
                mqtt.loop();
                #if MQTT_HASSIO_SUPPORT == 1
                if (millis() - lastHomeAssistantDiscoveryExecutionTime >= HomeAssistantDiscoveryExecutionInterval) {
                    sendHASSIODiscoveryMsg();
                    lastHomeAssistantDiscoveryExecutionTime = millis();
                }
                #endif
                mqtt_was_connected = true;
            }
            // Supress debug messages until we have a connection etablished
            else if(mqtt_was_connected) {
                debugPrintln("MQTT disconnected\n");
                mqtt_was_connected = false;
            }
        }

        ArduinoOTA.handle();  // For OTA

        // Disable interrupt if OTA is starting, otherwise it will not work
        ArduinoOTA.onStart([]() {
            disableTimer1();
            digitalWrite(PIN_HEATER, LOW);  // Stop heating
        });

        ArduinoOTA.onError([](ota_error_t error) { enableTimer1(); });

        // Enable interrupts if OTA is finished
        ArduinoOTA.onEnd([]() { enableTimer1(); });

        wifiReconnects = 0;  // reset wifi reconnects if connected
    } else {
        checkWifi();
    }

    refreshTemp();        // update temperature values
    testEmergencyStop();  // test if temp is too high
    bPID.Compute();       // the variable pidOutput now has new values from PID (will be written to heater pin in ISR.cpp)

    if ((millis() - lastTempEvent) > tempEventInterval) {
        //send temperatures to website endpoint
        sendTempEvent(temperature, brewSetpoint, pidOutput/10);       //pidOutput is promill, so /10 to get percent value
        lastTempEvent = millis();

        #if VERBOSE
        if (pidON) {
            debugPrintf("Current PID mode: %s\n", bPID.GetPonE() ? "PonE" : "PonM");

            //P-Part
            debugPrintf("Current PID input error: %f\n", bPID.GetInputError());
            debugPrintf("Current PID P part: %f\n", bPID.GetLastPPart());
            debugPrintf("Current PID kP: %f\n", bPID.GetKp());
            //I-Part
            debugPrintf("Current PID I sum: %f\n", bPID.GetLastIPart());
            debugPrintf("Current PID kI: %f\n", bPID.GetKi());
            //D-Part
            debugPrintf("Current PID diff'd input: %f\n", bPID.GetDeltaInput());
            debugPrintf("Current PID D part: %f\n", bPID.GetLastDPart());
            debugPrintf("Current PID kD: %f\n", bPID.GetKd());

            //Combined PID output
            debugPrintf("Current PID Output: %f\n\n", pidOutput);
            debugPrintf("Current Machinestate: %s\n\n", machinestateEnumToString(machineState));
            debugPrintf("timeBrewed %f\n", timeBrewed);
            debugPrintf("brewtimesoftware %f\n", brewtimesoftware);
            debugPrintf("isBrewDetected %i\n", isBrewDetected);
            debugPrintf("brewDetectionMode %i\n", brewDetectionMode);
        }
        #endif
    }

    #if (BREWMODE == 2 || ONLYPIDSCALE == 1)
        checkWeight();  // Check Weight Scale in the loop
    #endif

    #if (PRESSURESENSOR == 1)
        checkPressure();
    #endif

    brew();
    checkSteamON();
    setEmergencyStopTemp();
    checkpowerswitch();
    handleMachineState();

    if (standbyModeOn && machineState != kStandby) {
        updateStandbyTimer();
    }

    if (INFLUXDB == 1  && offlineMode == 0 ) {
        sendInflux();
    }

    #if (ONLYPIDSCALE == 1)  // only by shottimer 2, scale
        shottimerscale();
    #endif

    // Check if PID should run or not. If not, set to manual and force output to zero
#if OLED_DISPLAY != 0
    unsigned long currentMillisDisplay = millis();
    if (currentMillisDisplay - previousMillisDisplay >= 100) {
        displayShottimer();
    }
    if (currentMillisDisplay - previousMillisDisplay >= intervalDisplay) {
        previousMillisDisplay = currentMillisDisplay;
    #if DISPLAYTEMPLATE < 20  // not using vertical template
        Displaymachinestate();
    #endif
        printScreen();  // refresh display
    }
#endif

    if (machineState == kPidOffline || machineState == kSensorError || machineState == kEmergencyStop || machineState == kEepromError || machineState == kStandby || brewPIDdisabled) {
        if (pidMode == 1) {
            // Force PID shutdown
            pidMode = 0;
            bPID.SetMode(pidMode);
            pidOutput = 0;
            digitalWrite(PIN_HEATER, LOW);  // Stop heating
        }
    } else {  // no sensorerror, no pid off or no Emergency Stop
        if (pidMode == 0) {
            pidMode = 1;
            bPID.SetMode(pidMode);
        }
    }

    // Set PID if first start of machine detected, and no steamON
    if ((machineState == kInit || machineState == kColdStart || machineState == kBelowSetpoint)) {
        if (usePonM) {
            if (startTn != 0) {
                startKi = startKp / startTn;
            } else {
                startKi = 0;
            }

            if (lastmachinestatepid != machineState) {
                debugPrintf("new PID-Values: P=%.1f  I=%.1f  D=%.1f\n", startKp, startKi, 0.0);
                lastmachinestatepid = machineState;
            }

            bPID.SetTunings(startKp, startKi, 0, P_ON_M);
        } else {
            setNormalPIDTunings();
        }
    }

    if (machineState == kPidNormal) {
        setNormalPIDTunings();
        coldstart = false;
    }

    // BD PID
    if (machineState >= kBrew && machineState <= kBrewDetectionTrailing) {
        if (brewPIDDelay > 0 && timeBrewed > 0 && timeBrewed < brewPIDDelay*1000) {
            //disable PID for brewPIDDelay seconds, enable PID again with new tunings after that
            if (!brewPIDdisabled) {
                brewPIDdisabled = true;
                bPID.SetMode(MANUAL);
                debugPrintf("disabled PID, waiting for %d seconds before enabling PID again\n", brewPIDDelay);
            }
        } else {
            if (brewPIDdisabled) {
                //enable PID again
                bPID.SetMode(AUTOMATIC);
                brewPIDdisabled = false;
                debugPrintln("Enabled PID again after delay");
            }

            if (useBDPID) {
                setBDPIDTunings();
            } else {
                setNormalPIDTunings();
            }
        }
    }

    // Steam on
    if (machineState == kSteam) {
        if (lastmachinestatepid != machineState) {
            debugPrintf("new PID-Values: P=%.1f  I=%.1f  D=%.1f\n", 150.0, 0.0, 0.0);
            lastmachinestatepid = machineState;
        }

        bPID.SetTunings(steamKp, 0, 0, 1);
    }

    // chill-mode after steam
    if (machineState == kCoolDown) {
        switch (machine) {
            case QuickMill:
                aggbKp = 150;
                aggbKi = 0;
                aggbKd = 0;
                break;

            default:
                // calc ki, kd
                if (aggbTn != 0) {
                    aggbKi = aggbKp / aggbTn;
                } else {
                    aggbKi = 0;
                }

                aggbKd = aggbTv * aggbKp;
        }

        if (lastmachinestatepid != machineState) {
            debugPrintf("new PID-Values: P=%.1f  I=%.1f  D=%.1f\n", aggbKp, aggbKi, aggbKd);
            lastmachinestatepid = machineState;
        }

        bPID.SetTunings(aggbKp, aggbKi, aggbKd, 1);
    }
    // sensor error OR Emergency Stop
}

void loopLED() {
    if ((machineState == kPidNormal && (fabs(temperature  - setpoint) < 0.3)) || (temperature > 115 && fabs(temperature - setpoint) < 5)) {
        digitalWrite(PIN_STATUSLED, HIGH);
    }
    else {
        digitalWrite(PIN_STATUSLED, LOW);
    }
}

void setBackflush(int backflush) {
    backflushON = backflush;
}

void setSteamMode(int steamMode) {
    steamON = steamMode;

    if (steamON == 1) {
        steamFirstON = 1;
    }

    if (steamON == 0) {
        steamFirstON = 0;
    }
}

void setPidStatus(int pidStatus) {
    pidON = pidStatus;
    writeSysParamsToStorage();
}

void setNormalPIDTunings() {
    // Prevent overwriting of brewdetection values
    // calc ki, kd
    if (aggTn != 0) {
        aggKi = aggKp / aggTn;
    } else {
        aggKi = 0;
    }

    aggKd = aggTv * aggKp;

    bPID.SetIntegratorLimits(0, aggIMax);

    if (lastmachinestatepid != machineState) {
        debugPrintf("new PID-Values: P=%.1f  I=%.1f  D=%.1f\n", aggKp, aggKi, aggKd);
        lastmachinestatepid = machineState;
    }

    bPID.SetTunings(aggKp, aggKi, aggKd, 1);
}

void setBDPIDTunings() {
    // calc ki, kd
    if (aggbTn != 0) {
        aggbKi = aggbKp / aggbTn;
    } else {
        aggbKi = 0;
    }

    aggbKd = aggbTv * aggbKp;

    if (lastmachinestatepid != machineState) {
        debugPrintf("new PID-Values: P=%.1f  I=%.1f  D=%.1f\n", aggbKp, aggbKi, aggbKd);
        lastmachinestatepid = machineState;
    }

    bPID.SetTunings(aggbKp, aggbKi, aggbKd, 1);
}

/**
 * @brief Reads all system parameter values from non-volatile storage
 *
 * @return 0 = success, < 0 = failure
 */
int readSysParamsFromStorage(void) {
    if (sysParaPidOn.getStorage() != 0) return -1;
    if (sysParaUsePonM.getStorage() != 0) return -1;
    if (sysParaPidKpStart.getStorage() != 0) return -1;
    if (sysParaPidTnStart.getStorage() != 0) return -1;
    if (sysParaPidKpReg.getStorage() != 0) return -1;
    if (sysParaPidTnReg.getStorage() != 0) return -1;
    if (sysParaPidTvReg.getStorage() != 0) return -1;
    if (sysParaPidIMaxReg.getStorage() != 0) return -1;
    if (sysParaBrewSetpoint.getStorage() != 0) return -1;
    if (sysParaTempOffset.getStorage() != 0) return -1;
    if (sysParaBrewPIDDelay.getStorage() != 0) return -1;
    if (sysParaUseBDPID.getStorage() != 0) return -1;
    if (sysParaPidKpBd.getStorage() != 0) return -1;
    if (sysParaPidTnBd.getStorage() != 0) return -1;
    if (sysParaPidTvBd.getStorage() != 0) return -1;
    if (sysParaBrewTime.getStorage() != 0) return -1;
    if (sysParaBrewSwTime.getStorage() != 0) return -1;
    if (sysParaBrewThresh.getStorage() != 0) return -1;
    if (sysParaPreInfTime.getStorage() != 0) return -1;
    if (sysParaPreInfPause.getStorage() != 0) return -1;
    if (sysParaPidKpSteam.getStorage() != 0) return -1;
    if (sysParaSteamSetpoint.getStorage() != 0) return -1;
    if (sysParaWeightSetpoint.getStorage() != 0) return -1;
    if (sysParaWifiCredentialsSaved.getStorage() != 0) return -1;
    if (sysParaStandbyModeOn.getStorage() != 0) return -1;
    if (sysParaStandbyModeTime.getStorage() != 0) return -1;

    return 0;
}

/**
 * @brief Writes all current system parameter values to non-volatile storage
 *
 * @return 0 = success, < 0 = failure
 */
int writeSysParamsToStorage(void) {
    if (sysParaPidOn.setStorage() != 0) return -1;
    if (sysParaUsePonM.setStorage() != 0) return -1;
    if (sysParaPidKpStart.setStorage() != 0) return -1;
    if (sysParaPidTnStart.setStorage() != 0) return -1;
    if (sysParaPidKpReg.setStorage() != 0) return -1;
    if (sysParaPidTnReg.setStorage() != 0) return -1;
    if (sysParaPidTvReg.setStorage() != 0) return -1;
    if (sysParaPidIMaxReg.setStorage() != 0) return -1;
    if (sysParaBrewSetpoint.setStorage() != 0) return -1;
    if (sysParaTempOffset.setStorage() != 0) return -1;
    if (sysParaBrewPIDDelay.setStorage() != 0) return -1;
    if (sysParaUseBDPID.setStorage() != 0) return -1;
    if (sysParaPidKpBd.setStorage() != 0) return -1;
    if (sysParaPidTnBd.setStorage() != 0) return -1;
    if (sysParaPidTvBd.setStorage() != 0) return -1;
    if (sysParaBrewTime.setStorage() != 0) return -1;
    if (sysParaBrewSwTime.setStorage() != 0) return -1;
    if (sysParaBrewThresh.setStorage() != 0) return -1;
    if (sysParaPreInfTime.setStorage() != 0) return -1;
    if (sysParaPreInfPause.setStorage() != 0) return -1;
    if (sysParaPidKpSteam.setStorage() != 0) return -1;
    if (sysParaSteamSetpoint.setStorage() != 0) return -1;
    if (sysParaWeightSetpoint.setStorage() != 0) return -1;
    if (sysParaWifiCredentialsSaved.setStorage() != 0) return -1;
    if (sysParaStandbyModeOn.setStorage() != 0) return -1;
    if (sysParaStandbyModeTime.setStorage() != 0) return -1;

    return storageCommit();
}


/**
 * @brief Performs a factory reset.
 *
 * @return 0 = success, < 0 = failure
 */
int factoryReset(void) {
    int stoStatus;

    if ((stoStatus = storageFactoryReset()) != 0)
        return stoStatus;

    return readSysParamsFromStorage();
}<|MERGE_RESOLUTION|>--- conflicted
+++ resolved
@@ -163,14 +163,10 @@
 char *number2string(int in);
 char *number2string(unsigned int in);
 float filterPressureValue(float input);
-<<<<<<< HEAD
 int writeSysParamsToMQTT(bool continueOnError);
-
-=======
-void writeSysParamsToMQTT(void);
 void updateStandbyTimer(void);
 void resetStandbyTimer(void);
->>>>>>> d050d1f4
+
 
 // system parameters
 uint8_t pidON = 0;                 // 1 = control loop in closed loop
